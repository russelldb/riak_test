{require_otp_vsn, "R13B04|R14|R15|R16"}.
{cover_enabled, true}.
{edoc_opts, [{preprocess, true}]}.
%%{edoc_opts, [{doclet, edown_doclet}, {pretty_printer, erl_pp}]}.
%%{edoc_opts, [{doclet, my_layout}, {pretty_printer, erl_pp}]}.
%%{edoc_opts, [{layout, my_layout}, {file_suffix, ".xml"}, {pretty_printer, erl_pp}]}.
{erl_opts, [{src_dirs, [src, intercepts, perf]},
           warnings_as_errors, {parse_transform, lager_transform}]}.
{erl_first_files, ["src/rt_intercept_pt.erl"]}.

{eunit_opts, [verbose]}.

{deps, [
<<<<<<< HEAD
        {lager,         ".*", {git, "git://github.com/basho/lager",                   {tag,    "2.0.3"}}},
        {getopt,        ".*", {git, "git://github.com/jcomellas/getopt",              {tag,    "v0.4"}}},
        {meck,          ".*", {git, "git://github.com/basho/meck.git",                {tag,    "0.8.2"}}},
        {mapred_verify, ".*", {git, "git://github.com/basho/mapred_verify",           {branch, "master"}}},
        {riakc,         ".*", {git, "git://github.com/basho/riak-erlang-client",      {branch, "master"}}},
        {riakhttpc,     ".*", {git, "git://github.com/basho/riak-erlang-http-client", {branch, "master"}}},
        {kvc,           "1.3.0", {git, "https://github.com/etrepum/kvc",              {tag,    "v1.3.0"}}},
        {druuid,        ".*", {git, "git://github.com/kellymclaughlin/druuid.git",    {tag,    "0.2"}}},
        {tdiff, ".*", {git, "git://github.com/tomas-abrahamsson/tdiff", {branch, "master"}}}
=======
        {lager,         ".*",   {git, "git://github.com/basho/lager",                   {tag, "2.0.3"}}},
        {getopt,        ".*",   {git, "git://github.com/jcomellas/getopt",              {tag, "v0.4"}}},
        {meck,          ".*",   {git, "git://github.com/basho/meck.git",                {tag, "0.8.2"}}},
        {mapred_verify, ".*",   {git, "git://github.com/basho/mapred_verify",           {branch, "master"}}},
        {riakc,         ".*",   {git, "git://github.com/basho/riak-erlang-client",      {branch, "riak_ts-develop"}}},
        {riakhttpc,     ".*",   {git, "git://github.com/basho/riak-erlang-http-client", {branch, "riak_ts-develop"}}},
        {kvc,          "1.3.0", {git, "https://github.com/etrepum/kvc",                 {tag, "v1.3.0"}}},
        {druuid,       ".*",    {git, "git://github.com/kellymclaughlin/druuid.git",    {tag, "0.2"}}}
>>>>>>> 92981431
       ]}.

{escript_incl_apps, [goldrush, lager, getopt, riakhttpc, riakc, ibrowse, mochiweb, kvc]}.
{escript_emu_args, "%%! -escript main riak_test_escript +K true +P 10000 -env ERL_MAX_PORTS 10000\n"}.
{plugin_dir, "src"}.
{plugins, [rebar_riak_test_plugin]}.
{riak_test, [
    {test_paths, ["test", "tests", "perf"]},
    {test_output, "ebin"}
]}.<|MERGE_RESOLUTION|>--- conflicted
+++ resolved
@@ -11,26 +11,15 @@
 {eunit_opts, [verbose]}.
 
 {deps, [
-<<<<<<< HEAD
         {lager,         ".*", {git, "git://github.com/basho/lager",                   {tag,    "2.0.3"}}},
         {getopt,        ".*", {git, "git://github.com/jcomellas/getopt",              {tag,    "v0.4"}}},
         {meck,          ".*", {git, "git://github.com/basho/meck.git",                {tag,    "0.8.2"}}},
         {mapred_verify, ".*", {git, "git://github.com/basho/mapred_verify",           {branch, "master"}}},
-        {riakc,         ".*", {git, "git://github.com/basho/riak-erlang-client",      {branch, "master"}}},
-        {riakhttpc,     ".*", {git, "git://github.com/basho/riak-erlang-http-client", {branch, "master"}}},
+        {riakc,         ".*", {git, "git://github.com/basho/riak-erlang-client",      {branch, "riak_ts-develop"}}},
+        {riakhttpc,     ".*", {git, "git://github.com/basho/riak-erlang-http-client", {branch, "riak_ts-develop"}}},
         {kvc,           "1.3.0", {git, "https://github.com/etrepum/kvc",              {tag,    "v1.3.0"}}},
         {druuid,        ".*", {git, "git://github.com/kellymclaughlin/druuid.git",    {tag,    "0.2"}}},
-        {tdiff, ".*", {git, "git://github.com/tomas-abrahamsson/tdiff", {branch, "master"}}}
-=======
-        {lager,         ".*",   {git, "git://github.com/basho/lager",                   {tag, "2.0.3"}}},
-        {getopt,        ".*",   {git, "git://github.com/jcomellas/getopt",              {tag, "v0.4"}}},
-        {meck,          ".*",   {git, "git://github.com/basho/meck.git",                {tag, "0.8.2"}}},
-        {mapred_verify, ".*",   {git, "git://github.com/basho/mapred_verify",           {branch, "master"}}},
-        {riakc,         ".*",   {git, "git://github.com/basho/riak-erlang-client",      {branch, "riak_ts-develop"}}},
-        {riakhttpc,     ".*",   {git, "git://github.com/basho/riak-erlang-http-client", {branch, "riak_ts-develop"}}},
-        {kvc,          "1.3.0", {git, "https://github.com/etrepum/kvc",                 {tag, "v1.3.0"}}},
-        {druuid,       ".*",    {git, "git://github.com/kellymclaughlin/druuid.git",    {tag, "0.2"}}}
->>>>>>> 92981431
+        {tdiff,         ".*", {git, "git://github.com/tomas-abrahamsson/tdiff",       {branch, "master"}}}
        ]}.
 
 {escript_incl_apps, [goldrush, lager, getopt, riakhttpc, riakc, ibrowse, mochiweb, kvc]}.
