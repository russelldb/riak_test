{require_otp_vsn, "R13B04|R14|R15|R16"}.
{cover_enabled, true}.
{edoc_opts, [{preprocess, true}]}.
%%{edoc_opts, [{doclet, edown_doclet}, {pretty_printer, erl_pp}]}.
%%{edoc_opts, [{doclet, my_layout}, {pretty_printer, erl_pp}]}.
%%{edoc_opts, [{layout, my_layout}, {file_suffix, ".xml"}, {pretty_printer, erl_pp}]}.
{erl_opts, [{src_dirs, [src, intercepts, perf]},
           warnings_as_errors, {parse_transform, lager_transform}]}.
{erl_first_files, ["src/rt_intercept_pt.erl"]}.

{eunit_opts, [verbose]}.

{deps, [
        {riak_pb, ".*", {git, "git://github.com/basho/riak_pb", {branch, "feature/jrd/index_body"}}},
        {riakc, ".*", {git, "git://github.com/basho/riak-erlang-client", {branch, "feature/jrd/index_body"}}},
        {lager, ".*", {git, "git://github.com/basho/lager", {tag, "2.0.3"}}},
        {getopt, ".*", {git, "git://github.com/jcomellas/getopt", {tag, "v0.4"}}},
        {meck, ".*", {git, "git://github.com/basho/meck.git", {tag, "0.8.2"}}},
        {mapred_verify, ".*", {git, "git://github.com/basho/mapred_verify", {branch, "master"}}},
<<<<<<< HEAD
        {riakc, ".*", {git, "git://github.com/basho/riak-erlang-client", {branch, "bk-rts-221-timeseries"}}},
=======
>>>>>>> 3f61b617
        {riakhttpc, ".*", {git, "git://github.com/basho/riak-erlang-http-client", {branch, "master"}}},
        {kvc, "1.3.0", {git, "https://github.com/etrepum/kvc", {tag, "v1.3.0"}}},
        {druuid, ".*", {git, "git://github.com/kellymclaughlin/druuid.git", {tag, "0.2"}}}
       ]}.

{escript_incl_apps, [goldrush, lager, getopt, riakhttpc, riakc, ibrowse, mochiweb, kvc]}.
{escript_emu_args, "%%! -escript main riak_test_escript +K true +P 10000 -env ERL_MAX_PORTS 10000\n"}.
{plugin_dir, "src"}.
{plugins, [rebar_riak_test_plugin]}.
{riak_test, [
    {test_paths, ["tests", "perf"]},
    {test_output, "ebin"}
]}.<|MERGE_RESOLUTION|>--- conflicted
+++ resolved
@@ -17,10 +17,7 @@
         {getopt, ".*", {git, "git://github.com/jcomellas/getopt", {tag, "v0.4"}}},
         {meck, ".*", {git, "git://github.com/basho/meck.git", {tag, "0.8.2"}}},
         {mapred_verify, ".*", {git, "git://github.com/basho/mapred_verify", {branch, "master"}}},
-<<<<<<< HEAD
-        {riakc, ".*", {git, "git://github.com/basho/riak-erlang-client", {branch, "bk-rts-221-timeseries"}}},
-=======
->>>>>>> 3f61b617
+        {riakc, ".*", {git, "git://github.com/basho/riak-erlang-client", {branch, "feature/jrd/ts2i"}}},
         {riakhttpc, ".*", {git, "git://github.com/basho/riak-erlang-http-client", {branch, "master"}}},
         {kvc, "1.3.0", {git, "https://github.com/etrepum/kvc", {tag, "v1.3.0"}}},
         {druuid, ".*", {git, "git://github.com/kellymclaughlin/druuid.git", {tag, "0.2"}}}
