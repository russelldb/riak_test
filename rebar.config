--- conflicted
+++ resolved
@@ -11,28 +11,16 @@
 {eunit_opts, [verbose]}.
 
 {deps, [
-<<<<<<< HEAD
-
-        {profiler, ".*", {git, "git://github.com/erikleitch/profiler.git", {branch, "master"}}},
-	{lager,         ".*",   {git, "git://github.com/basho/lager",                   {tag, "2.0.3"}}},
+        {profiler, ".*", {git, "git://github.com/erikleitch/profiler.git",              {branch, "master"}}},
+        {lager,         ".*",   {git, "git://github.com/basho/lager",                   {tag, "2.2.3"}}},
         {getopt,        ".*",   {git, "git://github.com/jcomellas/getopt",              {tag, "v0.4"}}},
         {meck,          ".*",   {git, "git://github.com/basho/meck.git",                {tag, "0.8.2"}}},
         {mapred_verify, ".*",   {git, "git://github.com/basho/mapred_verify",           {branch, "master"}}},
-        {riakc,         ".*",   {git, "git://github.com/basho/riak-erlang-client",      {branch, "master"}}},
-        {riakhttpc,     ".*",   {git, "git://github.com/basho/riak-erlang-http-client", {branch, "riak_ts-develop"}}},
+        {riakc,         ".*",   {git, "git://github.com/basho/riak-erlang-client",      {branch, "develop"}}},
+        {riakhttpc,     ".*",   {git, "git://github.com/basho/riak-erlang-http-client", {branch, "develop"}}},
         {kvc,          "1.3.0", {git, "https://github.com/etrepum/kvc",                 {tag, "v1.3.0"}}},
         {druuid,       ".*",    {git, "git://github.com/kellymclaughlin/druuid.git",    {tag, "0.2"}}},
         {tdiff,         ".*",   {git, "git://github.com/tomas-abrahamsson/tdiff",       {tag, "0.1"}}}
-=======
-        {lager, ".*", {git, "git://github.com/basho/lager", {tag, "2.2.3"}}},
-        {getopt, ".*", {git, "git://github.com/jcomellas/getopt", {tag, "v0.4"}}},
-        {meck, "0.8.2", {git, "git://github.com/basho/meck.git", {tag, "0.8.2"}}},
-        {mapred_verify, ".*", {git, "git://github.com/basho/mapred_verify", {branch, "master"}}},
-        {riakc, "2.1.2", {git, "git://github.com/basho/riak-erlang-client", {tag, "2.1.2"}}},
-        {riakhttpc, ".*", {git, "git://github.com/basho/riak-erlang-http-client", {tag, "2.1.2"}}},
-        {kvc, "1.3.0", {git, "https://github.com/etrepum/kvc", {tag, "v1.3.0"}}},
-        {druuid, ".*", {git, "git://github.com/kellymclaughlin/druuid.git", {tag, "0.2"}}}
->>>>>>> 358a5501
        ]}.
 
 {escript_incl_apps, [goldrush, lager, getopt, riakhttpc, riakc, ibrowse, mochiweb, kvc, tdiff]}.
