%% @private
-module(rtdev).
-compile(export_all).
-include_lib("eunit/include/eunit.hrl").

-define(DEVS(N), lists:concat(["dev", N, "@127.0.0.1"])).
-define(DEV(N), list_to_atom(?DEVS(N))).
-define(PATH, (rt:config(rtdev_path))).

riakcmd(Path, N, Cmd) ->
    io_lib:format("~s/dev/dev~b/bin/riak ~s", [Path, N, Cmd]).

gitcmd(Path, Cmd) ->
    io_lib:format("git --git-dir=\"~s/.git\" --work-tree=\"~s/\" ~s",
                  [Path, Path, Cmd]).

riak_admin_cmd(Path, N, Args) ->
    Quoted =
        lists:map(fun(Arg) when is_list(Arg) ->
                          lists:flatten([$", Arg, $"]);
                     (_) ->
                          erlang:error(badarg)
                  end, Args),
    ArgStr = string:join(Quoted, " "),
    io_lib:format("~s/dev/dev~b/bin/riak-admin ~s", [Path, N, ArgStr]).

run_git(Path, Cmd) ->
    lager:debug("Running: ~s", [gitcmd(Path, Cmd)]),
    os:cmd(gitcmd(Path, Cmd)).

run_riak(N, Path, Cmd) ->
    %% io:format("~p~n", [riakcmd(Path, N, Cmd)]),
    %%?debugFmt("RR: ~p~n", [[N,Path,Cmd]]),
    %%?debugFmt("~p~n", [os:cmd(riakcmd(Path, N, Cmd))]).
    lager:info("Running: ~s", [riakcmd(Path, N, Cmd)]),
    os:cmd(riakcmd(Path, N, Cmd)).

setup_harness(_Test, _Args) ->
    ok.

cleanup_harness() ->
    ok.

relpath(Vsn) ->
    Path = ?PATH,
    relpath(Vsn, Path).

relpath(Vsn, Paths=[{_,_}|_]) ->
    orddict:fetch(Vsn, orddict:from_list(Paths));
relpath(current, Path) ->
    Path;
relpath(root, Path) ->
    Path;
relpath(_, _) ->
    throw("Version requested but only one path provided").

upgrade(Node, NewVersion) ->
    N = node_id(Node),
    Version = node_version(N),
    lager:info("Upgrading ~p : ~p -> ~p", [Node, Version, NewVersion]),
    stop(Node),
    OldPath = relpath(Version),
    NewPath = relpath(NewVersion),
    C1 = io_lib:format("cp -a \"~s/dev/dev~b/data\" \"~s/dev/dev~b\"",
                       [OldPath, N, NewPath, N]),
    C2 = io_lib:format("cp -a \"~s/dev/dev~b/etc\" \"~s/dev/dev~b\"",
                       [OldPath, N, NewPath, N]),
    lager:info("Running: ~s", [C1]),
    os:cmd(C1),
    lager:info("Running: ~s", [C2]),
    os:cmd(C2),
    VersionMap = orddict:store(N, NewVersion, rt:config(rt_versions)),
    rt:set_config(rt_versions, VersionMap),
    start(Node),
    ok.

update_app_config(Node, Config) ->
    N = node_id(Node),
    Path = relpath(node_version(N)),
    ConfigFile = io_lib:format("~s/dev/dev~b/etc/app.config", [Path, N]),
    {ok, [BaseConfig]} = file:consult(ConfigFile),
    MergeA = orddict:from_list(Config),
    MergeB = orddict:from_list(BaseConfig),
    NewConfig =
        orddict:merge(fun(_, VarsA, VarsB) ->
                              MergeC = orddict:from_list(VarsA),
                              MergeD = orddict:from_list(VarsB),
                              orddict:merge(fun(_, ValA, _ValB) ->
                                                    ValA
                                            end, MergeC, MergeD)
                      end, MergeA, MergeB),
    NewConfigOut = io_lib:format("~p.", [NewConfig]),
    ?assertEqual(ok, file:write_file(ConfigFile, NewConfigOut)),
    ok.

<<<<<<< HEAD
deploy_nodes(NodeConfig) ->
    Path = relpath(root),
=======
node_path(Node) ->
    N = node_id(Node),
    lists:flatten(io_lib:format("~s/dev/dev~b", [?PATH, N])).

create_dirs(Nodes) ->
    Snmp = [node_path(Node) ++ "/data/snmp/agent/db" || Node <- Nodes],
    [?assertCmd("mkdir -p " ++ Dir) || Dir <- Snmp].

deploy_nodes(NumNodes) ->
    Path = ?PATH,
>>>>>>> 4a1b9956
    lager:info("Riak path: ~p", [Path]),
    NumNodes = length(NodeConfig),
    NodesN = lists:seq(1, NumNodes),
    Nodes = [?DEV(N) || N <- NodesN],
    NodeMap = orddict:from_list(lists:zip(Nodes, NodesN)),
    {Versions, Configs} = lists:unzip(NodeConfig),
    VersionMap = lists:zip(NodesN, Versions),
    rt:set_config(rt_nodes, NodeMap),
    rt:set_config(rt_versions, VersionMap),

    %% Stop nodes if already running
    %% [run_riak(N, relpath(node_version(N)), "stop") || N <- Nodes],
    pmap(fun(Node) ->
                N = node_id(Node),
                run_riak(N, relpath(node_version(N)), "stop"),
                rt:wait_until_unpingable(Node)
        end, Nodes),
    %% ?debugFmt("Shutdown~n", []),

    %% Reset nodes to base state
    lager:info("Resetting nodes to fresh state"),
    %% run_git(Path, "status"),
    run_git(Path, "reset HEAD --hard"),
    run_git(Path, "clean -fd"),
    %% run_git(Path, "status"),
    %% ?debugFmt("Reset~n", []),

<<<<<<< HEAD
    %% Set initial config
    pmap(fun({_, default}) ->
                 ok;
            ({Node, Config}) ->
                 update_app_config(Node, Config)
         end,
         lists:zip(Nodes, Configs)),
=======
    create_dirs(Nodes),
>>>>>>> 4a1b9956

    %% Start nodes
    %%[run_riak(N, relpath(node_version(N)), "start") || N <- Nodes],
    pmap(fun(N) -> run_riak(N, relpath(node_version(N)), "start") end, NodesN),

    %% Ensure nodes started
    [ok = rt:wait_until_pingable(N) || N <- Nodes],

    %% %% Enable debug logging
    %% [rpc:call(N, lager, set_loglevel, [lager_console_backend, debug]) || N <- Nodes],

    %% Ensure nodes are singleton clusters
    [ok = rt:check_singleton_node(?DEV(N)) || {N, Version} <- VersionMap,
                                              Version /= "0.14.2"],

    lager:info("Deployed nodes: ~p", [Nodes]),
    Nodes.

stop(Node) ->
    N = node_id(Node),
    run_riak(N, relpath(node_version(N)), "stop"),
    ok.

start(Node) ->
    N = node_id(Node),
    run_riak(N, relpath(node_version(N)), "start"),
    ok.

admin(Node, Args) ->
    N = node_id(Node),
    Path = relpath(node_version(N)),
    Cmd = riak_admin_cmd(Path, N, Args),
    lager:debug("Running: ~s", [Cmd]),
    Result = os:cmd(Cmd),
    io:format("~s", [Result]),
    ok.

node_id(Node) ->
    NodeMap = rt:config(rt_nodes),
    orddict:fetch(Node, NodeMap).

node_version(N) ->
    VersionMap = rt:config(rt_versions),
    orddict:fetch(N, VersionMap).

spawn_cmd(Cmd) ->
    Port = open_port({spawn, Cmd}, [stream, in, exit_status]),
    Port.

wait_for_cmd(Port) ->
    rt:wait_until(node(),
                  fun(_) ->
                          receive
                              {Port, Msg={data, _}} ->
                                  self() ! {Port, Msg},
                                  false;
                              {Port, Msg={exit_status, _}} ->
                                  catch port_close(Port),
                                  self() ! {Port, Msg},
                                  true
                          after 0 ->
                                  false
                          end
                  end),
    get_cmd_result(Port, []).

cmd(Cmd) ->
    wait_for_cmd(spawn_cmd(Cmd)).

get_cmd_result(Port, Acc) ->
    receive
	{Port, {data, Bytes}} ->
            get_cmd_result(Port, [Bytes|Acc]);
        {Port, {exit_status, Status}} ->
            Output = lists:flatten(lists:reverse(Acc)),
            {Status, Output}
    after 0 ->
            timeout
    end.

pmap(F, L) ->
    Parent = self(),
    lists:foldl(
      fun(X, N) ->
              spawn(fun() ->
                            Parent ! {pmap, N, F(X)}
                    end),
              N+1
      end, 0, L),
    L2 = [receive {pmap, N, R} -> {N,R} end || _ <- L],
    {_, L3} = lists:unzip(lists:keysort(1, L2)),
    L3.<|MERGE_RESOLUTION|>--- conflicted
+++ resolved
@@ -93,21 +93,17 @@
     ?assertEqual(ok, file:write_file(ConfigFile, NewConfigOut)),
     ok.
 
-<<<<<<< HEAD
-deploy_nodes(NodeConfig) ->
-    Path = relpath(root),
-=======
 node_path(Node) ->
     N = node_id(Node),
-    lists:flatten(io_lib:format("~s/dev/dev~b", [?PATH, N])).
+    Path = relpath(node_version(N)),
+    lists:flatten(io_lib:format("~s/dev/dev~b", [Path, N])).
 
 create_dirs(Nodes) ->
     Snmp = [node_path(Node) ++ "/data/snmp/agent/db" || Node <- Nodes],
     [?assertCmd("mkdir -p " ++ Dir) || Dir <- Snmp].
 
-deploy_nodes(NumNodes) ->
-    Path = ?PATH,
->>>>>>> 4a1b9956
+deploy_nodes(NodeConfig) ->
+    Path = relpath(root),
     lager:info("Riak path: ~p", [Path]),
     NumNodes = length(NodeConfig),
     NodesN = lists:seq(1, NumNodes),
@@ -135,7 +131,8 @@
     %% run_git(Path, "status"),
     %% ?debugFmt("Reset~n", []),
 
-<<<<<<< HEAD
+    create_dirs(Nodes),
+
     %% Set initial config
     pmap(fun({_, default}) ->
                  ok;
@@ -143,9 +140,6 @@
                  update_app_config(Node, Config)
          end,
          lists:zip(Nodes, Configs)),
-=======
-    create_dirs(Nodes),
->>>>>>> 4a1b9956
 
     %% Start nodes
     %%[run_riak(N, relpath(node_version(N)), "start") || N <- Nodes],
