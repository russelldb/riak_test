%% -------------------------------------------------------------------
%%
%% basho_bench_driver_2i_pb: Driver for Secondary Indices (via PB)
%%
%% Copyright (c) 2009 Basho Techonologies
%%
%% This file is provided to you under the Apache License,
%% Version 2.0 (the "License"); you may not use this file
%% except in compliance with the License.  You may obtain
%% a copy of the License at
%%
%%   http://www.apache.org/licenses/LICENSE-2.0
%%
%% Unless required by applicable law or agreed to in writing,
%% software distributed under the License is distributed on an
%% "AS IS" BASIS, WITHOUT WARRANTIES OR CONDITIONS OF ANY
%% KIND, either express or implied.  See the License for the
%% specific language governing permissions and limitations
%% under the License.
%%
%% -------------------------------------------------------------------
-module(basho_bench_driver_2i).

-export([new/1,
         run/4]).

-include("basho_bench.hrl").

-record(state, {
          pb_pid,
          http_host,
          http_port,
          bucket,
          max_key,
          pb_timeout,
          http_timeout
         }).


%% ====================================================================
%% API
%% ====================================================================

new(Id) ->
    %% Ensure that ibrowse is started...
    application:start(ibrowse),

    %% Ensure that riakc library is in the path...
    ensure_module(riakc_pb_socket),
    ensure_module(mochijson2),

    %% Read config settings...
    PBIPs  = basho_bench_config:get(pb_ips, ["127.0.0.1"]),
    PBPort  = basho_bench_config:get(pb_port, 8087),
    HTTPIPs = basho_bench_config:get(http_ips, ["127.0.0.1"]),
    HTTPPort =  basho_bench_config:get(http_port, 8098),

    Bucket  = basho_bench_config:get(riakc_pb_bucket, <<"mybucket">>),
    MaxKey  = basho_bench_config:get(enforce_keyrange, undefined),
    PBTimeout = basho_bench_config:get(pb_timeout_general, 30*1000),
    HTTPTimeout = basho_bench_config:get(http_timeout_general, 30*1000),

    %% Choose the target node using our ID as a modulus
    HTTPTargets = basho_bench_config:normalize_ips(HTTPIPs, HTTPPort),
    {HTTPTargetIp, HTTPTargetPort} = lists:nth((Id rem length(HTTPTargets)+1), HTTPTargets),
    ?INFO("Using http target ~p:~p for worker ~p\n", [HTTPTargetIp, HTTPTargetPort, Id]),


    %% Choose the target node using our ID as a modulus
    PBTargets = basho_bench_config:normalize_ips(PBIPs, PBPort),
    {PBTargetIp, PBTargetPort} = lists:nth((Id rem length(PBTargets)+1), PBTargets),
    ?INFO("Using pb target ~p:~p for worker ~p\n", [PBTargetIp, PBTargetPort, Id]),
    case riakc_pb_socket:start_link(PBTargetIp, PBTargetPort) of
        {ok, Pid} ->
            {ok, #state {
               pb_pid = Pid,
               http_host = HTTPTargetIp,
               http_port = HTTPTargetPort,
               bucket = Bucket,
               max_key = MaxKey,
               pb_timeout = PBTimeout,
               http_timeout = HTTPTimeout}};
        {error, Reason2} ->
            ?FAIL_MSG("Failed to connect riakc_pb_socket to ~p port ~p: ~p\n",
                      [PBTargetIp, PBTargetPort, Reason2])
    end.

%% Get a single object.
run(get_pb, KeyGen, _ValueGen, State) ->
    Pid = State#state.pb_pid,
    Bucket = State#state.bucket,
    Key = to_binary(KeyGen()),
    case riakc_pb_socket:get(Pid, Bucket, Key, State#state.pb_timeout) of
        {ok, _Obj} ->
            {ok, State};
        {error, notfound} ->
            {ok, State};
        {error, Reason} ->
            {error, Reason, State}
    end;

%% Put an object with N indices.
run({put_pb, N}, KeyGen, ValueGen, State) ->
    Pid = State#state.pb_pid,
    Bucket = State#state.bucket,
    Key = to_integer(KeyGen()),
    Value = ValueGen(),
    Indexes = generate_integer_indexes_for_key(Key, N),
    MetaData = dict:from_list([{<<"index">>, Indexes}]),

    %% Create the object...
    Robj0 = riakc_obj:new(Bucket, to_binary(Key)),
    Robj1 = riakc_obj:update_value(Robj0, Value),
    Robj2 = riakc_obj:update_metadata(Robj1, MetaData),

    %% Write the object...
    case riakc_pb_socket:put(Pid, Robj2, State#state.pb_timeout) of
        ok ->
            {ok, State};
        {error, Reason} ->
            {error, Reason, State}
    end;

%% Query results via the HTTP interface.
run({query_http, MaxN}, KeyGen, _ValueGen, State) ->
    Host = State#state.http_host,
    Port = State#state.http_port,
    Bucket = State#state.bucket,
    {StartKey, EndKey, MaxKey, N} = expected_n(to_integer(KeyGen()), State#state.max_key, MaxN),
    URL = io_lib:format("http://~s:~p/buckets/~s/index/field1_int/~p/~p", 
                    [Host, Port, Bucket, StartKey, EndKey]),

    case json_get(URL, State) of
        {ok, {struct, Proplist}} ->
            case {proplists:get_value(<<"keys">>, Proplist), MaxKey} of
                {Results, _} when length(Results) == N ->
                    {ok, State};
                {Results, undefined} ->
                    io:format("Not enough results for query_http: ~p/~p/~p~n", [StartKey, EndKey, Results]),
                    {ok, State};
                {Results, _} ->
                    %% MaxKey was set, so we're assuming sequential_int from 0-MaxKey, so all values should be there.
                    {error, 
                     binary_to_list(iolist_to_binary(
                        io_lib:format("Not enough results for query_http: ~p/~p/~p~n", [StartKey, EndKey, Results]))), 
                     State}
            end;
        {error, Reason} ->
            io:format("[~s:~p] ERROR - Reason: ~p~n", [?MODULE, ?LINE, Reason]),
            {error, Reason, State}
    end;

%% Query results via the M/R interface.
run({query_mr, 1}, KeyGen, _ValueGen, State) ->
    Host = State#state.http_host,
    Port = State#state.http_port,
    Bucket = State#state.bucket,
    Key = to_integer(KeyGen()),
    URL = io_lib:format("http://~s:~p/mapred", [Host, Port]),
    Body = ["
      {
         \"inputs\":{
             \"bucket\":\"", to_list(Bucket), "\",
             \"index\":\"field1_int\",
             \"key\":\"", to_list(Key), "\"
         },
         \"query\":[
            {
               \"reduce\":{
                  \"language\":\"erlang\",
                  \"module\":\"riak_kv_mapreduce\",
                  \"function\":\"reduce_identity\",
                  \"keep\":true
               }
            }
         ]
      }
    "],
    case json_post(URL, Body, State) of
        {ok, Results} when length(Results) == 1 ->
            {ok, State};
        {ok, Results} ->
            io:format("Not enough results for query_mr: ~p/~p~n", [Key, Results]),
            {ok, State};
        {error, Reason} ->
            io:format("[~s:~p] ERROR - Reason: ~p~n", [?MODULE, ?LINE, Reason]),
            {error, Reason, State}
    end;
run({query_mr, MaxN}, KeyGen, _ValueGen, State) ->
    Host = State#state.http_host,
    Port = State#state.http_port,
    Bucket = State#state.bucket,
    {StartKey, EndKey, MaxKey, N} = expected_n(to_integer(KeyGen()), State#state.max_key, MaxN),
    URL = io_lib:format("http://~s:~p/mapred", [Host, Port]),
    Body = ["
      {
         \"inputs\":{
             \"bucket\":\"", to_list(Bucket), "\",
             \"index\":\"field1_int\",
             \"start\":\"",to_list(StartKey), "\",
             \"end\":\"", to_list(EndKey), "\"
         },
         \"query\":[
            {
               \"reduce\":{
                  \"language\":\"erlang\",
                  \"module\":\"riak_kv_mapreduce\",
                  \"function\":\"reduce_identity\",
                  \"keep\":true
               }
            }
         ]
      }
    "],
    case {json_post(URL, Body, State), MaxKey} of
        {{ok, Results}, _} when length(Results) == N ->
            {ok, State};
        {{ok, Results}, undefined} ->
            io:format("Not enough results for query_mr: ~p/~p/~p~n", [StartKey, EndKey, Results]),
            {ok, State};
        {{ok, Results}, _} ->
            {error, 
             binary_to_list(iolist_to_binary(
                io_lib:format("Not enough results for query_mr: ~p/~p/~p~n", [StartKey, EndKey, Results]))),
             State};
        {{error, Reason}, _} ->
            io:format("[~s:~p] ERROR - Reason: ~p~n", [?MODULE, ?LINE, Reason]),
            {error, Reason, State}
    end;

run({query_mr2, 1}, KeyGen, _ValueGen, State) ->
    Host = State#state.http_host,
    Port = State#state.http_port,
    Bucket = State#state.bucket,
    Key = to_integer(KeyGen()),
    URL = io_lib:format("http://~s:~p/mapred", [Host, Port]),
    Body = ["
      {
         \"inputs\":{
             \"bucket\":\"", to_list(Bucket), "\",
             \"index\":\"field1_int\",
             \"key\":\"", to_list(Key), "\"
         },
         \"query\":[]
      }
    "],
    case json_post(URL, Body, State) of
        {ok, Results} when length(Results) == 1 ->
            {ok, State};
        {ok, Results} ->
            io:format("Not enough results for query_mr: ~p/~p~n", [Key, Results]),
            {ok, State};
        {error, Reason} ->
            io:format("[~s:~p] ERROR - Reason: ~p~n", [?MODULE, ?LINE, Reason]),
            {error, Reason, State}
    end;
run({query_mr2, MaxN}, KeyGen, _ValueGen, State) ->
    Host = State#state.http_host,
    Port = State#state.http_port,
    Bucket = State#state.bucket,
    {StartKey, EndKey, MaxKey, N} = expected_n(to_integer(KeyGen()), State#state.max_key, MaxN),
    URL = io_lib:format("http://~s:~p/mapred", [Host, Port]),
    Body = ["
      {
         \"inputs\":{
             \"bucket\":\"", to_list(Bucket), "\",
             \"index\":\"field1_int\",
             \"start\":\"",to_list(StartKey), "\",
             \"end\":\"", to_list(EndKey), "\"
         },
         \"query\":[]
      }
    "],
    case {json_post(URL, Body, State), MaxKey} of
        {{ok, Results}, _} when length(Results) == N ->
            {ok, State};
        {{ok, Results}, undefined} ->
            io:format("Not enough results for query_mr: ~p/~p/~p~n", [StartKey, EndKey, Results]),
            {ok, State};
        {{ok, Results}, _} ->
            {error,
             binary_to_list(iolist_to_binary(
                io_lib:format("Not enough results for query_mr: ~p/~p/~p~n", [StartKey, EndKey, Results]))),
             State};
        {error, Reason} ->
            io:format("[~s:~p] ERROR - Reason: ~p~n", [?MODULE, ?LINE, Reason]),
            {error, Reason, State}
    end;

%% Query results via the PB interface.
run({query_pb, 1}, KeyGen, _ValueGen, State) ->
    Pid = State#state.pb_pid,
    Bucket = State#state.bucket,
    Key = to_integer(KeyGen()),
    case riakc_pb_socket:get_index(Pid, Bucket, <<"field1_int">>,
                                   to_binary(Key), State#state.pb_timeout) of
        {ok, Results} when length(Results) == 1 ->
            {ok, State};
        {ok, Results} ->
            io:format("Not enough results for query_pb: ~p/~p~n", [Key, Results]),
            {ok, State};
        {error, Reason} ->
            io:format("[~s:~p] ERROR - Reason: ~p~n", [?MODULE, ?LINE, Reason]),
            {error, Reason, State}
    end;
run({query_pb, MaxN}, KeyGen, _ValueGen, State) ->
    Pid = State#state.pb_pid,
    Bucket = State#state.bucket,
    {StartKey, EndKey, MaxKey, N} = expected_n(to_integer(KeyGen()), State#state.max_key, MaxN),
    case {riakc_pb_socket:get_index(Pid, Bucket, <<"field1_int">>,
                                   to_binary(StartKey), to_binary(EndKey),
                                    State#state.pb_timeout), MaxKey} of
        {{ok, Results}, _} when length(Results) == N ->
            {ok, State};
        {{ok, Results}, undefined} ->
            io:format("Not enough results for query_pb: ~p/~p/~p~n", [StartKey, EndKey, Results]),
            {ok, State};
        {{ok, Results}, _} ->
            {ok,
             binary_to_list(iolist_to_binary(
                io_lib:format("Not enough results for query_pb: ~p/~p/~p~n", [StartKey, EndKey, Results]))),
             State};
        {{error, Reason}, _} ->
            io:format("[~s:~p] ERROR - Reason: ~p~n", [?MODULE, ?LINE, Reason]),
            {error, Reason, State}
    end;

run(Other, _, _, _) ->
    throw({unknown_operation, Other}).

%% ====================================================================
%% Internal functions
%% ====================================================================

generate_integer_indexes_for_key(Key, N) ->
    F = fun(X) ->
                {"field" ++ to_list(X) ++ "_int", Key}
        end,
    [F(X) || X <- lists:seq(1, N)].

to_binary(B) when is_binary(B) ->
    B;
to_binary(I) when is_integer(I) ->
    list_to_binary(integer_to_list(I));
to_binary(L) when is_list(L) ->
    list_to_binary(L).

to_integer(I) when is_integer(I) ->
    I;
to_integer(B) when is_binary(B) ->
    list_to_integer(binary_to_list(B));
to_integer(L) when is_list(L) ->
    list_to_integer(L).

to_list(L) when is_list(L) ->
    L;
to_list(B) when is_binary(B) ->
    binary_to_list(B);
to_list(I) when is_integer(I) ->
    integer_to_list(I).

<<<<<<< HEAD
choose(N, L) ->
    lists:nth((N rem length(L) + 1), L).

json_get(Url, State) ->
    Response = ibrowse:send_req(lists:flatten(Url), [], get,
                                [], [], State#state.pb_timeout),
=======
json_get(Url) ->
    Response = ibrowse:send_req(lists:flatten(Url), [], get),
>>>>>>> 9bbfdf00
    case Response of
        {ok, "200", _, Body} ->
            {ok, mochijson2:decode(Body)};
        Other ->
            {error, Other}
    end.

json_post(Url, Payload, State) ->
    Headers = [{"Content-Type", "application/json"}],
    Response = ibrowse:send_req(lists:flatten(Url), Headers,
                                post, lists:flatten(Payload),
                                [], State#state.pb_timeout),
    case Response of
        {ok, "200", _, Body} ->
            {ok, mochijson2:decode(Body)};
        Other ->
            {error, Other}
    end.

ensure_module(Module) ->
    case code:which(Module) of
        non_existing ->
            ?FAIL_MSG("~s requires " ++ atom_to_list(Module) ++ " module to be available on code path.\n", [?MODULE]);
        _ ->
            ok
    end.

expected_n(StartKey, undefined, N) ->
    {StartKey, StartKey + N - 1, undefined, N};
expected_n(StartKey, MaxKey, N) ->
    EndKey = StartKey + N - 1,
    NewN = case EndKey > MaxKey of
        true -> MaxKey - StartKey + 1;
        _ -> N
    end,
    {StartKey, EndKey, MaxKey, NewN}.<|MERGE_RESOLUTION|>--- conflicted
+++ resolved
@@ -359,17 +359,9 @@
 to_list(I) when is_integer(I) ->
     integer_to_list(I).
 
-<<<<<<< HEAD
-choose(N, L) ->
-    lists:nth((N rem length(L) + 1), L).
-
 json_get(Url, State) ->
     Response = ibrowse:send_req(lists:flatten(Url), [], get,
                                 [], [], State#state.pb_timeout),
-=======
-json_get(Url) ->
-    Response = ibrowse:send_req(lists:flatten(Url), [], get),
->>>>>>> 9bbfdf00
     case Response of
         {ok, "200", _, Body} ->
             {ok, mochijson2:decode(Body)};
