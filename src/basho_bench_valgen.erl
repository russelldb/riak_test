--- conflicted
+++ resolved
@@ -38,19 +38,11 @@
     fun() -> Data end;
 new({fixed_char, Size}, _Id) ->
     fun() -> list_to_binary(lists:map(fun (_) -> random:uniform(95)+31 end, lists:seq(1,Size))) end;
-<<<<<<< HEAD
-new({exponential_bin, MinSize, Mean}, _Id) ->
-    Source = init_source(),
-    fun() -> data_block(Source, MinSize + trunc(basho_bench_stats:exponential(1 / Mean))) end;
-new({uniform_bin, MinSize, MaxSize}, _Id) ->
-    Source = init_source(),
-=======
 new({exponential_bin, MinSize, Mean}, Id) ->
     Source = init_source(Id),
     fun() -> data_block(Source, MinSize + trunc(basho_stats_rv:exponential(1 / Mean))) end;
 new({uniform_bin, MinSize, MaxSize}, Id) ->
     Source = init_source(Id),
->>>>>>> 7dd24d97
     Diff = MaxSize - MinSize,
     fun() -> data_block(Source, MinSize + random:uniform(Diff)) end;
 new({function, Module, Function, Args}, Id) ->
