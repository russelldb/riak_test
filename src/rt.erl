--- conflicted
+++ resolved
@@ -26,8 +26,6 @@
 -module(rt).
 -include("rt.hrl").
 -include_lib("eunit/include/eunit.hrl").
-
--compile(export_all).
 
 -export([
          admin/2,
@@ -102,6 +100,7 @@
          setup_harness/2,
          setup_log_capture/1,
          slow_upgrade/3,
+         stream_cmd/1, stream_cmd/2,
          spawn_cmd/1,
          spawn_cmd/2,
          search_cmd/2,
@@ -375,22 +374,6 @@
     ?assertEqual(ok, wait_until_no_pending_changes(Nodes)),
     ok.
 
-stage_join(Node, OtherNode) ->
-    %% rt:admin(Node, ["cluster", "join", atom_to_list(OtherNode)]).
-    rpc:call(Node, riak_core, staged_join, [OtherNode]).
-
-stage_leave(Node, OtherNode) ->
-    %% rt:admin(Node, ["cluster", "leave", atom_to_list(OtherNode)]).
-    rpc:call(Node, riak_core_claimant, leave_member, [OtherNode]).
-
-stage_plan(Node) ->
-    %% rt:admin(Node, ["cluster", "plan"]).
-    rpc:call(Node, riak_core_claimant, plan, []).
-
-stage_commit(Node) ->
-    %% rt:admin(Node, ["cluster", "commit"]).
-    rpc:call(Node, riak_core_claimant, commit, []).
-
 %% @doc Have `Node' send a join request to `PNode'
 join(Node, PNode) ->
     R = rpc:call(Node, riak_core, join, [PNode]),
@@ -1008,16 +991,11 @@
                 deploy_nodes(Versions)
         end,
 
-<<<<<<< HEAD
-    lager:info("Nodes ~p", [Nodes]),
-
-=======
     join_cluster(Nodes),
     lager:info("Cluster built: ~p", [Nodes]),
     Nodes.
 
 join_cluster(Nodes) ->
->>>>>>> 1b7a65d1
     %% Ensure each node owns 100% of it's own ring
     [?assertEqual([Node], owners_according_to(Node)) || Node <- Nodes],
 
@@ -1040,14 +1018,7 @@
     %% Ensure each node owns a portion of the ring
     wait_until_nodes_agree_about_ownership(Nodes),
     ?assertEqual(ok, wait_until_no_pending_changes(Nodes)),
-<<<<<<< HEAD
-    rpc:call(hd(Nodes), riak_core_console, member_status, [[]]),
-
-    lager:info("Cluster built: ~p", [Nodes]),
-    Nodes.
-=======
-    ok.
->>>>>>> 1b7a65d1
+    ok.
 
 try_nodes_ready([Node1 | _Nodes], 0, _SleepMs) ->
     lager:info("Nodes not ready after initial plan/commit, retrying"),
