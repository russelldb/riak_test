--- conflicted
+++ resolved
@@ -113,6 +113,7 @@
          wait_for_service/2,
          wait_until/2,
          wait_until/1,
+         wait_until_aae_trees_built/1,
          wait_until_all_members/1,
          wait_until_all_members/2,
          wait_until_capability/3,
@@ -668,8 +669,6 @@
     Results = [ wait_until_owners_according_to(Node, Nodes) || Node <- Nodes ],
     ?assert(lists:all(fun(X) -> ok =:= X end, Results)).
 
-<<<<<<< HEAD
-=======
 %% AAE support
 wait_until_aae_trees_built(Nodes) ->
     lager:info("Wait until AAE builds all partition trees across ~p", [Nodes]),
@@ -720,7 +719,6 @@
                        lists:foldl(AllBuiltFun, true, Nodes)
                end).
 
->>>>>>> b1c9f9ee
 %%%===================================================================
 %%% Ring Functions
 %%%===================================================================
