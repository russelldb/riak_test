%% -------------------------------------------------------------------
%%
%% Copyright (c) 2013-2014 Basho Technologies, Inc.
%%
%% This file is provided to you under the Apache License,
%% Version 2.0 (the "License"); you may not use this file
%% except in compliance with the License.  You may obtain
%% a copy of the License at
%%
%%   http://www.apache.org/licenses/LICENSE-2.0
%%
%% Unless required by applicable law or agreed to in writing,
%% software distributed under the License is distributed on an
%% "AS IS" BASIS, WITHOUT WARRANTIES OR CONDITIONS OF ANY
%% KIND, either express or implied.  See the License for the
%% specific language governing permissions and limitations
%% under the License.
%%
%% -------------------------------------------------------------------

%% @doc
%% Implements the base `riak_test' API, providing the ability to control
%% nodes in a Riak cluster as well as perform commonly reused operations.
%% Please extend this module with new functions that prove useful between
%% multiple independent tests.
-module(rt).
-include("rt.hrl").
-include_lib("eunit/include/eunit.hrl").

-compile(export_all).
-export([
         admin/2,
         admin/3,
         assert_nodes_agree_about_ownership/1,
         async_start/1,
         attach/2,
         attach_direct/2,
         brutal_kill/1,
         build_cluster/1,
         build_cluster/2,
         build_cluster/3,
         build_clusters/1,
         join_cluster/1,
         capability/2,
         capability/3,
         check_singleton_node/1,
         check_ibrowse/0,
         claimant_according_to/1,
         clean_cluster/1,
         clean_data_dir/1,
         clean_data_dir/2,
         cmd/1,
         cmd/2,
         connection_info/1,
         console/2,
         create_and_activate_bucket_type/3,
         deploy_nodes/1,
         deploy_nodes/2,
         deploy_nodes/3,
         deploy_clusters/1,
         down/2,
         enable_search_hook/2,
         expect_in_log/2,
         get_deps/0,
         get_ip/1,
         get_node_logs/0,
         get_replica/5,
         get_ring/1,
         get_version/0,
         heal/1,
         http_url/1,
         https_url/1,
         httpc/1,
         httpc_read/3,
         httpc_write/4,
         is_mixed_cluster/1,
         is_pingable/1,
         join/2,
         leave/1,
         load_modules_on_nodes/2,
         log_to_nodes/2,
         log_to_nodes/3,
         members_according_to/1,
         nearest_ringsize/1,
         owners_according_to/1,
         partition/2,
         partitions_for_node/1,
         pbc/1,
         pbc/2,
         pbc_read/3,
         pbc_read/4,
         pbc_read_check/4,
         pbc_read_check/5,
         pbc_set_bucket_prop/3,
         pbc_write/4,
         pbc_put_dir/3,
         pbc_put_file/4,
         pbc_really_deleted/3,
         pmap/2,
         post_result/2,
         product/1,
         priv_dir/0,
         random_sublist/2,
         remove/2,
         riak/2,
         riak_repl/2,
         rpc_get_env/2,
         select_random/1,
         set_backend/1,
         set_backend/2,
         set_conf/2,
         set_advanced_conf/2,
         setup_harness/2,
         setup_log_capture/1,
         slow_upgrade/3,
         stream_cmd/1, stream_cmd/2,
         spawn_cmd/1,
         spawn_cmd/2,
         search_cmd/2,
         start/1,
         start_and_wait/1,
         status_of_according_to/2,
         stop/1,
         stop_and_wait/1,
         str/2,
         systest_read/2,
         systest_read/3,
         systest_read/5,
         systest_read/6,
         systest_write/2,
         systest_write/3,
         systest_write/5,
         systest_write/6,
         teardown/0,
         update_app_config/2,
         upgrade/2,
         upgrade/3,
         versions/0,
         wait_for_cluster_service/2,
         wait_for_cmd/1,
         wait_for_service/2,
         wait_for_control/1,
         wait_for_control/2,
         wait_until/3,
         wait_until/2,
         wait_until/1,
         wait_until_aae_trees_built/1,
         wait_until_all_members/1,
         wait_until_all_members/2,
         wait_until_bucket_props/3,
         wait_until_bucket_type_visible/2,
         wait_until_capability/3,
         wait_until_capability/4,
         wait_until_connected/1,
         wait_until_legacy_ringready/1,
         wait_until_owners_according_to/2,
         wait_until_no_pending_changes/1,
         wait_until_nodes_agree_about_ownership/1,
         wait_until_nodes_ready/1,
         wait_until_pingable/1,
         wait_until_ready/1,
         wait_until_registered/2,
         wait_until_ring_converged/1,
         wait_until_status_ready/1,
         wait_until_transfers_complete/1,
         wait_until_unpingable/1,
         wait_until_bucket_type_status/3,
         whats_up/0
        ]).

-define(HARNESS, (rt_config:get(rt_harness))).

priv_dir() ->
    LocalPrivDir = "./priv",
    %% XXX for some reason, codew:priv_dir returns riak_test/riak_test/priv,
    %% which is wrong, so fix it.
    DepPrivDir = re:replace(code:priv_dir(riak_test), "riak_test(/riak_test)*",
        "riak_test", [{return, list}]),
    PrivDir = case {filelib:is_dir(LocalPrivDir), filelib:is_dir(DepPrivDir)} of
        {true, _} ->
            lager:debug("Local ./priv detected, using that..."),
            %% we want an absolute path!
            filename:absname(LocalPrivDir);
        {false, true} ->
            lager:debug("riak_test dependency priv_dir detected, using that..."),
            DepPrivDir;
        _ ->
            ?assertEqual({true, bad_priv_dir}, {false, bad_priv_dir})
    end,

    lager:info("priv dir: ~p -> ~p", [code:priv_dir(riak_test), PrivDir]),
    ?assert(filelib:is_dir(PrivDir)),
    PrivDir.

%% @doc gets riak deps from the appropriate harness
-spec get_deps() -> list().
get_deps() -> ?HARNESS:get_deps().

%% @doc if String contains Substr, return true.
-spec str(string(), string()) -> boolean().
str(String, Substr) ->
    case string:str(String, Substr) of
        0 -> false;
        _ -> true
    end.

-spec set_conf(atom(), [{string(), string()}]) -> ok.
set_conf(all, NameValuePairs) ->
    ?HARNESS:set_conf(all, NameValuePairs);
set_conf(Node, NameValuePairs) ->
    stop(Node),
    ?assertEqual(ok, rt:wait_until_unpingable(Node)),
    ?HARNESS:set_conf(Node, NameValuePairs),
    start(Node).

-spec set_advanced_conf(atom(), [{string(), string()}]) -> ok.
set_advanced_conf(all, NameValuePairs) ->
    ?HARNESS:set_advanced_conf(all, NameValuePairs);
set_advanced_conf(Node, NameValuePairs) ->
    stop(Node),
    ?assertEqual(ok, rt:wait_until_unpingable(Node)),
    ?HARNESS:set_advanced_conf(Node, NameValuePairs),
    start(Node).

%% @doc Rewrite the given node's app.config file, overriding the varialbes
%%      in the existing app.config with those in `Config'.
update_app_config(all, Config) ->
    ?HARNESS:update_app_config(all, Config);
update_app_config(Node, Config) ->
    stop(Node),
    ?assertEqual(ok, rt:wait_until_unpingable(Node)),
    ?HARNESS:update_app_config(Node, Config),
    start(Node).

%% @doc Helper that returns first successful application get_env result,
%%      used when different versions of Riak use different app vars for
%%      the same setting.
rpc_get_env(_, []) ->
    undefined;
rpc_get_env(Node, [{App,Var}|Others]) ->
    case rpc:call(Node, application, get_env, [App, Var]) of
        {ok, Value} ->
            {ok, Value};
        _ ->
            rpc_get_env(Node, Others)
    end.

-type interface() :: {http, tuple()} | {pb, tuple()}.
-type interfaces() :: [interface()].
-type conn_info() :: [{node(), interfaces()}].

-spec connection_info(node() | [node()]) -> interfaces() | conn_info().
connection_info(Node) when is_atom(Node) ->
    {ok, [{PB_IP, PB_Port}]} = get_pb_conn_info(Node),
    {ok, [{HTTP_IP, HTTP_Port}]} = get_http_conn_info(Node),
    case get_https_conn_info(Node) of
        undefined ->
            [{http, {HTTP_IP, HTTP_Port}}, {pb, {PB_IP, PB_Port}}];
        {ok, [{HTTPS_IP, HTTPS_Port}]} ->
            [{http, {HTTP_IP, HTTP_Port}}, {https, {HTTPS_IP, HTTPS_Port}}, {pb, {PB_IP, PB_Port}}]
    end;
connection_info(Nodes) when is_list(Nodes) ->
    [ {Node, connection_info(Node)} || Node <- Nodes].

-spec get_pb_conn_info(node()) -> [{inet:ip_address(), pos_integer()}].
get_pb_conn_info(Node) ->
    case rpc_get_env(Node, [{riak_api, pb},
                            {riak_api, pb_ip},
                            {riak_kv, pb_ip}]) of
        {ok, [{NewIP, NewPort}|_]} ->
            {ok, [{NewIP, NewPort}]};
        {ok, PB_IP} ->
            {ok, PB_Port} = rpc_get_env(Node, [{riak_api, pb_port},
                                               {riak_kv, pb_port}]),
            {ok, [{PB_IP, PB_Port}]};
        _ ->
            undefined
    end.

-spec get_http_conn_info(node()) -> [{inet:ip_address(), pos_integer()}].
get_http_conn_info(Node) ->
    case rpc_get_env(Node, [{riak_api, http},
                            {riak_core, http}]) of
        {ok, [{IP, Port}|_]} ->
            {ok, [{IP, Port}]};
        _ ->
            undefined
    end.

-spec get_https_conn_info(node()) -> [{inet:ip_address(), pos_integer()}].
get_https_conn_info(Node) ->
    case rpc_get_env(Node, [{riak_api, https},
                            {riak_core, https}]) of
        {ok, [{IP, Port}|_]} ->
            {ok, [{IP, Port}]};
        _ ->
            undefined
    end.

%% @doc Deploy a set of freshly installed Riak nodes, returning a list of the
%%      nodes deployed.
%% @todo Re-add -spec after adding multi-version support
deploy_nodes(Versions) when is_list(Versions) ->
    deploy_nodes(Versions, [riak_kv]);
deploy_nodes(NumNodes) when is_integer(NumNodes) ->
    deploy_nodes([ current || _ <- lists:seq(1, NumNodes)]).

%% @doc Deploy a set of freshly installed Riak nodes with the given
%%      `InitialConfig', returning a list of the nodes deployed.
-spec deploy_nodes(NumNodes :: integer(), any()) -> [node()].
deploy_nodes(NumNodes, InitialConfig) when is_integer(NumNodes) ->
    deploy_nodes(NumNodes, InitialConfig, [riak_kv]);
deploy_nodes(Versions, Services) ->
    NodeConfig = [ version_to_config(Version) || Version <- Versions ],
    Nodes = ?HARNESS:deploy_nodes(NodeConfig),
    lager:info("Waiting for services ~p to start on ~p.", [Services, Nodes]),
    [ ok = wait_for_service(Node, Service) || Node <- Nodes,
                                              Service <- Services ],
    Nodes.

deploy_nodes(NumNodes, InitialConfig, Services) when is_integer(NumNodes) ->
    NodeConfig = [{current, InitialConfig} || _ <- lists:seq(1,NumNodes)],
    deploy_nodes(NodeConfig, Services).

version_to_config(Config) when is_tuple(Config)-> Config;
version_to_config(Version) -> {Version, default}.

deploy_clusters(Settings) ->
    ClusterConfigs = [case Setting of
                          Configs when is_list(Configs) ->
                              Configs;
                          NumNodes when is_integer(NumNodes) ->
                              [{current, default} || _ <- lists:seq(1, NumNodes)];
                          {NumNodes, InitialConfig} when is_integer(NumNodes) ->
                              [{current, InitialConfig} || _ <- lists:seq(1,NumNodes)];
                          {NumNodes, Vsn, InitialConfig} when is_integer(NumNodes) ->
                              [{Vsn, InitialConfig} || _ <- lists:seq(1,NumNodes)]
                      end || Setting <- Settings],
    ?HARNESS:deploy_clusters(ClusterConfigs).

build_clusters(Settings) ->
    Clusters = deploy_clusters(Settings),
    [begin
         join_cluster(Nodes),
         lager:info("Cluster built: ~p", [Nodes])
     end || Nodes <- Clusters],
    Clusters.

%% @doc Start the specified Riak node
start(Node) ->
    ?HARNESS:start(Node).

%% @doc Start the specified Riak `Node' and wait for it to be pingable
start_and_wait(Node) ->
    start(Node),
    ?assertEqual(ok, wait_until_pingable(Node)).

async_start(Node) ->
    spawn(fun() -> start(Node) end).

%% @doc Stop the specified Riak `Node'.
stop(Node) ->
    lager:info("Stopping riak on ~p", [Node]),
    timer:sleep(10000), %% I know, I know!
    ?HARNESS:stop(Node).
    %%rpc:call(Node, init, stop, []).

%% @doc Stop the specified Riak `Node' and wait until it is not pingable
stop_and_wait(Node) ->
    stop(Node),
    ?assertEqual(ok, wait_until_unpingable(Node)).

%% @doc Upgrade a Riak `Node' to the specified `NewVersion'.
upgrade(Node, NewVersion) ->
    ?HARNESS:upgrade(Node, NewVersion).

%% @doc Upgrade a Riak `Node' to the specified `NewVersion' and update
%% the config based on entries in `Config'.
upgrade(Node, NewVersion, Config) ->
    ?HARNESS:upgrade(Node, NewVersion, Config).

%% @doc Upgrade a Riak node to a specific version using the alternate
%%      leave/upgrade/rejoin approach
slow_upgrade(Node, NewVersion, Nodes) ->
    lager:info("Perform leave/upgrade/join upgrade on ~p", [Node]),
    lager:info("Leaving ~p", [Node]),
    leave(Node),
    ?assertEqual(ok, rt:wait_until_unpingable(Node)),
    upgrade(Node, NewVersion),
    lager:info("Rejoin ~p", [Node]),
    join(Node, hd(Nodes -- [Node])),
    lager:info("Wait until all nodes are ready and there are no pending changes"),
    ?assertEqual(ok, wait_until_nodes_ready(Nodes)),
    ?assertEqual(ok, wait_until_no_pending_changes(Nodes)),
    ok.

%% @doc Have `Node' send a join request to `PNode'
join(Node, PNode) ->
    R = rpc:call(Node, riak_core, join, [PNode]),
    lager:info("[join] ~p to (~p): ~p", [Node, PNode, R]),
    ?assertEqual(ok, R),
    ok.

%% @doc Have `Node' send a join request to `PNode'
staged_join(Node, PNode) ->
    R = rpc:call(Node, riak_core, staged_join, [PNode]),
    lager:info("[join] ~p to (~p): ~p", [Node, PNode, R]),
    ?assertEqual(ok, R),
    ok.

plan_and_commit(Node) ->
    timer:sleep(500),
    lager:info("planning and commiting cluster join"),
    case rpc:call(Node, riak_core_claimant, plan, []) of
        {error, ring_not_ready} ->
            lager:info("plan: ring not ready"),
            timer:sleep(100),
            plan_and_commit(Node);
        {ok, _, _} ->
            lager:info("plan: done"),
            do_commit(Node)
    end.

do_commit(Node) ->
    case rpc:call(Node, riak_core_claimant, commit, []) of
        {error, plan_changed} ->
            lager:info("commit: plan changed"),
            timer:sleep(100),
            maybe_wait_for_changes(Node),
            plan_and_commit(Node);
        {error, ring_not_ready} ->
            lager:info("commit: ring not ready"),
            timer:sleep(100),
            maybe_wait_for_changes(Node),
            do_commit(Node);
        {error,nothing_planned} ->
            %% Assume plan actually committed somehow
            ok;
        ok ->
            ok
    end.

maybe_wait_for_changes(Node) ->
    Ring = get_ring(Node),
    Changes = riak_core_ring:pending_changes(Ring),
    Joining = riak_core_ring:members(Ring, [joining]),
    lager:info("maybe_wait_for_changes, changes: ~p joining: ~p",
               [Changes, Joining]),
    if Changes =:= [] ->
            ok;
       Joining =/= [] ->
            ok;
       true ->
            ok = wait_until_no_pending_changes([Node])
    end.

%% @doc Have the `Node' leave the cluster
leave(Node) ->
    R = rpc:call(Node, riak_core, leave, []),
    lager:info("[leave] ~p: ~p", [Node, R]),
    ?assertEqual(ok, R),
    ok.

%% @doc Have `Node' remove `OtherNode' from the cluster
remove(Node, OtherNode) ->
    ?assertEqual(ok,
                 rpc:call(Node, riak_kv_console, remove, [[atom_to_list(OtherNode)]])).

%% @doc Have `Node' mark `OtherNode' as down
down(Node, OtherNode) ->
    rpc:call(Node, riak_kv_console, down, [[atom_to_list(OtherNode)]]).

%% @doc partition the `P1' from `P2' nodes
%%      note: the nodes remained connected to riak_test@local,
%%      which is how `heal/1' can still work.
partition(P1, P2) ->
    OldCookie = rpc:call(hd(P1), erlang, get_cookie, []),
    NewCookie = list_to_atom(lists:reverse(atom_to_list(OldCookie))),
    [true = rpc:call(N, erlang, set_cookie, [N, NewCookie]) || N <- P1],
    [[true = rpc:call(N, erlang, disconnect_node, [P2N]) || N <- P1] || P2N <- P2],
    wait_until_partitioned(P1, P2),
    {NewCookie, OldCookie, P1, P2}.

%% @doc heal the partition created by call to `partition/2'
%%      `OldCookie' is the original shared cookie
heal({_NewCookie, OldCookie, P1, P2}) ->
    Cluster = P1 ++ P2,
    % set OldCookie on P1 Nodes
    [true = rpc:call(N, erlang, set_cookie, [N, OldCookie]) || N <- P1],
    wait_until_connected(Cluster),
    {_GN, []} = rpc:sbcast(Cluster, riak_core_node_watcher, broadcast),
    ok.

%% @doc Spawn `Cmd' on the machine running the test harness
spawn_cmd(Cmd) ->
    ?HARNESS:spawn_cmd(Cmd).

%% @doc Spawn `Cmd' on the machine running the test harness
spawn_cmd(Cmd, Opts) ->
    ?HARNESS:spawn_cmd(Cmd, Opts).

%% @doc Wait for a command spawned by `spawn_cmd', returning
%%      the exit status and result
wait_for_cmd(CmdHandle) ->
    ?HARNESS:wait_for_cmd(CmdHandle).

%% @doc Spawn `Cmd' on the machine running the test harness, returning
%%      the exit status and result
cmd(Cmd) ->
    ?HARNESS:cmd(Cmd).

%% @doc Spawn `Cmd' on the machine running the test harness, returning
%%      the exit status and result
cmd(Cmd, Opts) ->
    ?HARNESS:cmd(Cmd, Opts).

%% @doc pretty much the same as os:cmd/1 but it will stream the output to lager.
%%      If you're running a long running command, it will dump the output
%%      once per second, as to not create the impression that nothing is happening.
-spec stream_cmd(string()) -> {integer(), string()}.
stream_cmd(Cmd) ->
    Port = open_port({spawn, binary_to_list(iolist_to_binary(Cmd))}, [stream, stderr_to_stdout, exit_status]),
    stream_cmd_loop(Port, "", "", now()).

%% @doc same as rt:stream_cmd/1, but with options, like open_port/2
-spec stream_cmd(string(), string()) -> {integer(), string()}.
stream_cmd(Cmd, Opts) ->
    Port = open_port({spawn, binary_to_list(iolist_to_binary(Cmd))}, [stream, stderr_to_stdout, exit_status] ++ Opts),
    stream_cmd_loop(Port, "", "", now()).

stream_cmd_loop(Port, Buffer, NewLineBuffer, Time={_MegaSecs, Secs, _MicroSecs}) ->
    receive
        {Port, {data, Data}} ->
            {_, Now, _} = now(),
            NewNewLineBuffer = case Now > Secs of
                true ->
                    lager:info(NewLineBuffer),
                    "";
                _ ->
                    NewLineBuffer
            end,
            case rt:str(Data, "\n") of
                true ->
                    lager:info(NewNewLineBuffer),
                    Tokens = string:tokens(Data, "\n"),
                    [ lager:info(Token) || Token <- Tokens ],
                    stream_cmd_loop(Port, Buffer ++ NewNewLineBuffer ++ Data, "", Time);
                _ ->
                    stream_cmd_loop(Port, Buffer, NewNewLineBuffer ++ Data, now())
            end;
        {Port, {exit_status, Status}} ->
            catch port_close(Port),
            {Status, Buffer}
    after rt:config(rt_max_wait_time) ->
            {-1, Buffer}
    end.

%%%===================================================================
%%% Remote code management
%%%===================================================================
load_modules_on_nodes([], Nodes)
  when is_list(Nodes) ->
    ok;
load_modules_on_nodes([Module | MoreModules], Nodes)
  when is_list(Nodes) ->
    case code:get_object_code(Module) of
        {Module, Bin, File} ->
            {_, []} = rpc:multicall(Nodes, code, load_binary, [Module, File, Bin]);
        error ->
            error(lists:flatten(io_lib:format("unable to get_object_code(~s)", [Module])))
    end,
    load_modules_on_nodes(MoreModules, Nodes).


%%%===================================================================
%%% Status / Wait Functions
%%%===================================================================

%% @doc Is the `Node' up according to net_adm:ping
is_pingable(Node) ->
    net_adm:ping(Node) =:= pong.

is_mixed_cluster(Nodes) when is_list(Nodes) ->
    %% If the nodes are bad, we don't care what version they are
    {Versions, _BadNodes} = rpc:multicall(Nodes, init, script_id, [], rt_config:get(rt_max_wait_time)),
    length(lists:usort(Versions)) > 1;
is_mixed_cluster(Node) ->
    Nodes = rpc:call(Node, erlang, nodes, []),
    is_mixed_cluster(Nodes).

%% @private
is_ready(Node) ->
    case rpc:call(Node, riak_core_ring_manager, get_raw_ring, []) of
        {ok, Ring} ->
            case lists:member(Node, riak_core_ring:ready_members(Ring)) of
                true -> true;
                false -> {not_ready, Node}
            end;
        Other ->
            Other
    end.

%% @private
is_ring_ready(Node) ->
    case rpc:call(Node, riak_core_ring_manager, get_raw_ring, []) of
        {ok, Ring} ->
            riak_core_ring:ring_ready(Ring);
        _ ->
            false
    end.

%% @doc Utility function used to construct test predicates. Retries the
%%      function `Fun' until it returns `true', or until the maximum
%%      number of retries is reached. The retry limit is based on the
%%      provided `rt_max_wait_time' and `rt_retry_delay' parameters in
%%      specified `riak_test' config file.
wait_until(Fun) when is_function(Fun) ->
    MaxTime = rt_config:get(rt_max_wait_time),
    Delay = rt_config:get(rt_retry_delay),
    Retry = MaxTime div Delay,
    wait_until(Fun, Retry, Delay).

%% @doc Convenience wrapper for wait_until for the myriad functions that
%% take a node as single argument.
wait_until(Node, Fun) when is_atom(Node), is_function(Fun) ->
    wait_until(fun() -> Fun(Node) end).

%% @doc Retry `Fun' until it returns `Retry' times, waiting `Delay'
%% milliseconds between retries. This is our eventual consistency bread
%% and butter
wait_until(Fun, Retry, Delay) when Retry > 0 ->
    Res = Fun(),
    case Res of
        true ->
            ok;
        _ when Retry == 1 ->
            {fail, Res};
        _ ->
            timer:sleep(Delay),
            wait_until(Fun, Retry-1, Delay)
    end.

%% @doc Wait until the specified node is considered ready by `riak_core'.
%%      As of Riak 1.0, a node is ready if it is in the `valid' or `leaving'
%%      states. A ready node is guaranteed to have current preflist/ownership
%%      information.
wait_until_ready(Node) ->
    lager:info("Wait until ~p ready", [Node]),
    ?assertEqual(ok, wait_until(Node, fun is_ready/1)),
    ok.

%% @doc Wait until status can be read from riak_kv_console
wait_until_status_ready(Node) ->
    lager:info("Wait until status ready in ~p", [Node]),
    ?assertEqual(ok, wait_until(Node,
                                fun(_) ->
                                        case rpc:call(Node, riak_kv_console, status, [[]]) of
                                            ok ->
                                                true;
                                            Res ->
                                                Res
                                        end
                                end)).

%% @doc Given a list of nodes, wait until all nodes believe there are no
%% on-going or pending ownership transfers.
-spec wait_until_no_pending_changes([node()]) -> ok | fail.
wait_until_no_pending_changes(Nodes) ->
    lager:info("Wait until no pending changes on ~p", [Nodes]),
    F = fun() ->
                rpc:multicall(Nodes, riak_core_vnode_manager, force_handoffs, []),
                {Rings, BadNodes} = rpc:multicall(Nodes, riak_core_ring_manager, get_raw_ring, []),
                Changes = [ riak_core_ring:pending_changes(Ring) =:= [] || {ok, Ring} <- Rings ],
                BadNodes =:= [] andalso length(Changes) =:= length(Nodes) andalso lists:all(fun(T) -> T end, Changes)
        end,
    ?assertEqual(ok, wait_until(F)),
    ok.

%% @doc Waits until no transfers are in-flight or pending, checked by
%% riak_core_status:transfers().
-spec wait_until_transfers_complete([node()]) -> ok | fail.
wait_until_transfers_complete([Node0|_]) ->
    lager:info("Wait until transfers complete ~p", [Node0]),
    F = fun(Node) ->
                {DownNodes, Transfers} = rpc:call(Node, riak_core_status, transfers, []),
                DownNodes =:= [] andalso Transfers =:= []
        end,
    ?assertEqual(ok, wait_until(Node0, F)),
    ok.

wait_for_service(Node, Services) when is_list(Services) ->
    F = fun(N) ->
                case rpc:call(N, riak_core_node_watcher, services, [N]) of
                    {badrpc, Error} ->
                        {badrpc, Error};
                    CurrServices when is_list(CurrServices) ->
                        lists:all(fun(Service) -> lists:member(Service, CurrServices) end, Services);
                    Res ->
                        Res
                end
        end,
    ?assertEqual(ok, wait_until(Node, F)),
    ok;
wait_for_service(Node, Service) ->
    wait_for_service(Node, [Service]).

wait_for_cluster_service(Nodes, Service) ->
    lager:info("Wait for cluster service ~p in ~p", [Service, Nodes]),
    F = fun(N) ->
                UpNodes = rpc:call(N, riak_core_node_watcher, nodes, [Service]),
                (Nodes -- UpNodes) == []
        end,
    [?assertEqual(ok, wait_until(Node, F)) || Node <- Nodes],
    ok.

%% @doc Given a list of nodes, wait until all nodes are considered ready.
%%      See {@link wait_until_ready/1} for definition of ready.
wait_until_nodes_ready(Nodes) ->
    lager:info("Wait until nodes are ready : ~p", [Nodes]),
    [?assertEqual(ok, wait_until(Node, fun is_ready/1)) || Node <- Nodes],
    ok.

%% @doc Wait until all nodes in the list `Nodes' believe each other to be
%%      members of the cluster.
wait_until_all_members(Nodes) ->
    wait_until_all_members(Nodes, Nodes).

%% @doc Wait until all nodes in the list `Nodes' believes all nodes in the
%%      list `Members' are members of the cluster.
wait_until_all_members(Nodes, ExpectedMembers) ->
    lager:info("Wait until all members ~p ~p", [Nodes, ExpectedMembers]),
    S1 = ordsets:from_list(ExpectedMembers),
    F = fun(Node) ->
                case members_according_to(Node) of
                    {badrpc, _} ->
                        false;
                    ReportedMembers ->
                        S2 = ordsets:from_list(ReportedMembers),
                        ordsets:is_subset(S1, S2)
                end
        end,
    [?assertEqual(ok, wait_until(Node, F)) || Node <- Nodes],
    ok.

%% @doc Given a list of nodes, wait until all nodes believe the ring has
%%      converged (ie. `riak_core_ring:is_ready' returns `true').
wait_until_ring_converged(Nodes) ->
    lager:info("Wait until ring converged on ~p", [Nodes]),
    [?assertEqual(ok, wait_until(Node, fun is_ring_ready/1)) || Node <- Nodes],
    ok.

wait_until_legacy_ringready(Node) ->
    lager:info("Wait until legacy ring ready on ~p", [Node]),
    rt:wait_until(Node,
                  fun(_) ->
                          case rpc:call(Node, riak_kv_status, ringready, []) of
                              {ok, _Nodes} ->
                                  true;
                              Res ->
                                  Res
                          end
                  end).

%% @doc wait until each node in Nodes is disterl connected to each.
wait_until_connected(Nodes) ->
    lager:info("Wait until connected ~p", [Nodes]),
    NodeSet = sets:from_list(Nodes),
    F = fun(Node) ->
                Connected = rpc:call(Node, erlang, nodes, []),
                sets:is_subset(NodeSet, sets:from_list(([Node] ++ Connected) -- [node()]))
        end,
    [?assertEqual(ok, wait_until(Node, F)) || Node <- Nodes],
    ok.

%% @doc Wait until the specified node is pingable
wait_until_pingable(Node) ->
    lager:info("Wait until ~p is pingable", [Node]),
    F = fun(N) ->
                net_adm:ping(N) =:= pong
        end,
    ?assertEqual(ok, wait_until(Node, F)),
    ok.

%% @doc Wait until the specified node is no longer pingable
wait_until_unpingable(Node) ->
    lager:info("Wait until ~p is not pingable", [Node]),
    _OSPidToKill = rpc:call(Node, os, getpid, []),
    F = fun() -> net_adm:ping(Node) =:= pang end,
    %% riak stop will kill -9 after 5 mins, so we try to wait at least that
    %% amount of time.
    Delay = rt_config:get(rt_retry_delay),
    Retry = lists:max([360000, rt_config:get(rt_max_wait_time)]) div Delay,
    case wait_until(F, Retry, Delay) of
        ok -> ok;
        _ ->
            lager:error("Timed out waiting for node ~p to shutdown", [Node]),
            ?assert(node_shutdown_timed_out)
    end.


% Waits until a certain registered name pops up on the remote node.
wait_until_registered(Node, Name) ->
    lager:info("Wait until ~p is up on ~p", [Name, Node]),

    F = fun() ->
                Registered = rpc:call(Node, erlang, registered, []),
                lists:member(Name, Registered)
        end,
    case wait_until(F) of
        ok ->
            ok;
        _ ->
            lager:info("The server with the name ~p on ~p is not coming up.",
                       [Name, Node]),
            ?assert(registered_name_timed_out)
    end.


%% Waits until the cluster actually detects that it is partitioned.
wait_until_partitioned(P1, P2) ->
    lager:info("Waiting until partition acknowledged: ~p ~p", [P1, P2]),
    [ begin
          lager:info("Waiting for ~p to be partitioned from ~p", [Node, P2]),
          wait_until(fun() -> is_partitioned(Node, P2) end)
      end || Node <- P1 ],
    [ begin
          lager:info("Waiting for ~p to be partitioned from ~p", [Node, P1]),
          wait_until(fun() -> is_partitioned(Node, P1) end)
      end || Node <- P2 ].

is_partitioned(Node, Peers) ->
    AvailableNodes = rpc:call(Node, riak_core_node_watcher, nodes, [riak_kv]),
    lists:all(fun(Peer) -> not lists:member(Peer, AvailableNodes) end, Peers).

% when you just can't wait
brutal_kill(Node) ->
    rt_cover:maybe_stop_on_node(Node),
    lager:info("Killing node ~p", [Node]),
    OSPidToKill = rpc:call(Node, os, getpid, []),
    %% try a normal kill first, but set a timer to
    %% kill -9 after 5 seconds just in case
    rpc:cast(Node, timer, apply_after,
             [5000, os, cmd, [io_lib:format("kill -9 ~s", [OSPidToKill])]]),
    rpc:cast(Node, os, cmd, [io_lib:format("kill -15 ~s", [OSPidToKill])]),
    ok.

capability(Node, all) ->
    rpc:call(Node, riak_core_capability, all, []);
capability(Node, Capability) ->
    rpc:call(Node, riak_core_capability, get, [Capability]).

capability(Node, Capability, Default) ->
    rpc:call(Node, riak_core_capability, get, [Capability, Default]).

wait_until_capability(Node, Capability, Value) ->
    rt:wait_until(Node,
                  fun(_) ->
                      Cap = capability(Node, Capability),
                      lager:info("Capability on node ~p is ~p~n",[Node, Cap]),
                      cap_equal(Value, Cap)
                  end).

wait_until_capability(Node, Capability, Value, Default) ->
    rt:wait_until(Node,
                  fun(_) ->
                          Cap = capability(Node, Capability, Default),
                          lager:info("Capability on node ~p is ~p~n",[Node, Cap]),
                          cap_equal(Value, Cap)
                  end).

wait_until_capability_contains(Node, Capability, Value) ->
    rt:wait_until(Node,
                fun(_) ->
                    Cap = capability(Node, Capability),
                    lager:info("Capability on node ~p is ~p~n",[Node, Cap]),
                    cap_subset(Value, Cap)
                end).

cap_equal(Val, Cap) when is_list(Cap) ->
    lists:sort(Cap) == lists:sort(Val);
cap_equal(Val, Cap) ->
    Val == Cap.

cap_subset(Val, Cap) when is_list(Cap) ->
    sets:is_subset(sets:from_list(Val), sets:from_list(Cap)).

wait_until_owners_according_to(Node, Nodes) ->
    SortedNodes = lists:usort(Nodes),
    F = fun(N) ->
        owners_according_to(N) =:= SortedNodes
    end,
    ?assertEqual(ok, wait_until(Node, F)),
    ok.

wait_until_nodes_agree_about_ownership(Nodes) ->
    lager:info("Wait until nodes agree about ownership ~p", [Nodes]),
    Results = [ wait_until_owners_according_to(Node, Nodes) || Node <- Nodes ],
    ?assert(lists:all(fun(X) -> ok =:= X end, Results)).

%% AAE support
wait_until_aae_trees_built(Nodes) ->
    lager:info("Wait until AAE builds all partition trees across ~p", [Nodes]),
    BuiltFun = fun() -> lists:foldl(aae_tree_built_fun(), true, Nodes) end,
    ?assertEqual(ok, wait_until(BuiltFun)),
    ok.

aae_tree_built_fun() ->
    fun(Node, _AllBuilt = true) ->
            case get_aae_tree_info(Node) of
                {ok, TreeInfos} ->
                    case all_trees_have_build_times(TreeInfos) of
                        true ->
                            Partitions = [I || {I, _} <- TreeInfos],
                            all_aae_trees_built(Node, Partitions);
                        false ->
                            some_trees_not_built
                    end;
                Err ->
                    Err
            end;
       (_Node, Err) ->
            Err
    end.

% It is unlikely but possible to get a tree built time from compute_tree_info
% but an attempt to use the tree returns not_built. This is because the build
% process has finished, but the lock on the tree won't be released until it
% dies and the manager detects it. Yes, this is super freaking paranoid.
all_aae_trees_built(Node, Partitions) ->
    %% Notice that the process locking is spawned by the
    %% pmap. That's important! as it should die eventually
    %% so the lock is released and the test can lock the tree.
    IndexBuilts = rt:pmap(index_built_fun(Node), Partitions),
    BadOnes = [R || R <- IndexBuilts, R /= true],
    case BadOnes of
        [] ->
            true;
        _ ->
            BadOnes
    end.

get_aae_tree_info(Node) ->
    case rpc:call(Node, riak_kv_entropy_info, compute_tree_info, []) of
        {badrpc, _} ->
            {error, {badrpc, Node}};
        Info  ->
            lager:debug("Entropy table on node ~p : ~p", [Node, Info]),
            {ok, Info}
    end.

all_trees_have_build_times(Info) ->
    not lists:keymember(undefined, 2, Info).

index_built_fun(Node) ->
    fun(Idx) ->
            case rpc:call(Node, riak_kv_vnode,
                                     hashtree_pid, [Idx]) of
                {ok, TreePid} ->
                    case rpc:call(Node, riak_kv_index_hashtree,
                                  get_lock, [TreePid, for_riak_test]) of
                        {badrpc, _} ->
                            {error, {badrpc, Node}};
                        TreeLocked when TreeLocked == ok;
                                        TreeLocked == already_locked ->
                            true;
                        Err ->
                            % Either not_built or some unhandled result,
                            % in which case update this case please!
                            {error, {index_not_built, Node, Idx, Err}}
                    end;
                {error, _}=Err ->
                    Err;
                {badrpc, _} ->
                    {error, {badrpc, Node}}
            end
    end.

%%%===================================================================
%%% Ring Functions
%%%===================================================================

%% @doc Ensure that the specified node is a singleton node/cluster -- a node
%%      that owns 100% of the ring.
check_singleton_node(Node) ->
    lager:info("Check ~p is a singleton", [Node]),
    {ok, Ring} = rpc:call(Node, riak_core_ring_manager, get_raw_ring, []),
    Owners = lists:usort([Owner || {_Idx, Owner} <- riak_core_ring:all_owners(Ring)]),
    ?assertEqual([Node], Owners),
    ok.

% @doc Get list of partitions owned by node (primary).
partitions_for_node(Node) ->
    Ring = get_ring(Node),
    [Idx || {Idx, Owner} <- riak_core_ring:all_owners(Ring), Owner == Node].

%% @doc Get the raw ring for `Node'.
get_ring(Node) ->
    {ok, Ring} = rpc:call(Node, riak_core_ring_manager, get_raw_ring, []),
    Ring.

assert_nodes_agree_about_ownership(Nodes) ->
    ?assertEqual(ok, wait_until_ring_converged(Nodes)),
    ?assertEqual(ok, wait_until_all_members(Nodes)),
    [ ?assertEqual({Node, Nodes}, {Node, owners_according_to(Node)}) || Node <- Nodes].

%% @doc Return a list of nodes that own partitions according to the ring
%%      retrieved from the specified node.
owners_according_to(Node) ->
    case rpc:call(Node, riak_core_ring_manager, get_raw_ring, []) of
        {ok, Ring} ->
            Owners = [Owner || {_Idx, Owner} <- riak_core_ring:all_owners(Ring)],
            lists:usort(Owners);
        {badrpc, _}=BadRpc ->
            BadRpc
    end.

%% @doc Return a list of cluster members according to the ring retrieved from
%%      the specified node.
members_according_to(Node) ->
    case rpc:call(Node, riak_core_ring_manager, get_raw_ring, []) of
        {ok, Ring} ->
            Members = riak_core_ring:all_members(Ring),
            Members;
        {badrpc, _}=BadRpc ->
            BadRpc
    end.

%% @doc Return an appropriate ringsize for the node count passed
%%      in. 24 is the number of cores on the bigger intel machines, but this
%%      may be too large for the single-chip machines.
nearest_ringsize(Count) ->
    nearest_ringsize(Count * 24, 2).

nearest_ringsize(Count, Power) ->
    case Count < trunc(Power * 0.9) of
        true ->
            Power;
        false ->
            nearest_ringsize(Count, Power * 2)
    end.

%% @doc Return the cluster status of `Member' according to the ring
%%      retrieved from `Node'.
status_of_according_to(Member, Node) ->
    case rpc:call(Node, riak_core_ring_manager, get_raw_ring, []) of
        {ok, Ring} ->
            Status = riak_core_ring:member_status(Ring, Member),
            Status;
        {badrpc, _}=BadRpc ->
            BadRpc
    end.

%% @doc Return a list of nodes that own partitions according to the ring
%%      retrieved from the specified node.
claimant_according_to(Node) ->
    case rpc:call(Node, riak_core_ring_manager, get_raw_ring, []) of
        {ok, Ring} ->
            Claimant = riak_core_ring:claimant(Ring),
            Claimant;
        {badrpc, _}=BadRpc ->
            BadRpc
    end.

%%%===================================================================
%%% Cluster Utility Functions
%%%===================================================================

%% @doc Safely construct a new cluster and return a list of the deployed nodes
%% @todo Add -spec and update doc to reflect mult-version changes
build_cluster(Versions) when is_list(Versions) ->
    build_cluster(length(Versions), Versions, default);
build_cluster(NumNodes) ->
    build_cluster(NumNodes, default).

%% @doc Safely construct a `NumNode' size cluster using
%%      `InitialConfig'. Return a list of the deployed nodes.
build_cluster(NumNodes, InitialConfig) ->
    build_cluster(NumNodes, [], InitialConfig).

build_cluster(NumNodes, Versions, InitialConfig) ->
    %% Deploy a set of new nodes
    Nodes =
        case Versions of
            [] ->
                deploy_nodes(NumNodes, InitialConfig);
            _ ->
                deploy_nodes(Versions)
        end,

    join_cluster(Nodes),
    lager:info("Cluster built: ~p", [Nodes]),
    Nodes.

join_cluster(Nodes) ->
    %% Ensure each node owns 100% of it's own ring
    [?assertEqual([Node], owners_according_to(Node)) || Node <- Nodes],

    %% Potential fix for BTA-116 and other similar "join before nodes ready" issues.
    %% TODO: Investigate if there is an actual race in Riak relating to cluster joins.
    [ok = wait_for_service(Node, riak_kv) || Node <- Nodes],

    %% Join nodes
    [Node1|OtherNodes] = Nodes,
    case OtherNodes of
        [] ->
            %% no other nodes, nothing to join/plan/commit
            ok;
        _ ->
            %% ok do a staged join and then commit it, this eliminates the
            %% large amount of redundant handoff done in a sequential join
            [staged_join(Node, Node1) || Node <- OtherNodes],
            plan_and_commit(Node1),
            try_nodes_ready(Nodes, 3, 500)
    end,

    ?assertEqual(ok, wait_until_nodes_ready(Nodes)),

    %% Ensure each node owns a portion of the ring
    wait_until_nodes_agree_about_ownership(Nodes),
    ?assertEqual(ok, wait_until_no_pending_changes(Nodes)),
    ok.

-type products() :: riak | riak_ee | riak_cs | unknown.

-spec product(node()) -> products().
product(Node) ->
    Applications = rpc:call(Node, application, which_applications, []),

    HasRiakCS = proplists:is_defined(riak_cs, Applications),
    HasRiakEE = proplists:is_defined(riak_repl, Applications),
    HasRiak = proplists:is_defined(riak_kv, Applications),
    if HasRiakCS -> riak_cs;
       HasRiakEE -> riak_ee;
       HasRiak -> riak;
       true -> unknown
    end.

try_nodes_ready([Node1 | _Nodes], 0, _SleepMs) ->
    lager:info("Nodes not ready after initial plan/commit, retrying"),
    plan_and_commit(Node1);
try_nodes_ready(Nodes, N, SleepMs) ->
    ReadyNodes = [Node || Node <- Nodes, is_ready(Node) =:= true],
    case ReadyNodes of
        Nodes ->
            ok;
        _ ->
            timer:sleep(SleepMs),
            try_nodes_ready(Nodes, N-1, SleepMs)
    end.

%% @doc Stop nodes and wipe out their data directories
clean_cluster(Nodes) when is_list(Nodes) ->
    [stop_and_wait(Node) || Node <- Nodes],
    clean_data_dir(Nodes).

clean_data_dir(Nodes) ->
    clean_data_dir(Nodes, "").

clean_data_dir(Nodes, SubDir) when not is_list(Nodes) ->
    clean_data_dir([Nodes], SubDir);
clean_data_dir(Nodes, SubDir) when is_list(Nodes) ->
    ?HARNESS:clean_data_dir(Nodes, SubDir).

%% @doc Shutdown every node, this is for after a test run is complete.
teardown() ->
    %% stop all connected nodes, 'cause it'll be faster that
    %%lager:info("RPC stopping these nodes ~p", [nodes()]),
    %%[ rt:stop(Node) || Node <- nodes()],
    %% Then do the more exhaustive harness thing, in case something was up
    %% but not connected.
    ?HARNESS:teardown().

versions() ->
    ?HARNESS:versions().
%%%===================================================================
%%% Basic Read/Write Functions
%%%===================================================================

systest_write(Node, Size) ->
    systest_write(Node, Size, 2).

systest_write(Node, Size, W) ->
    systest_write(Node, 1, Size, <<"systest">>, W).

systest_write(Node, Start, End, Bucket, W) ->
    systest_write(Node, Start, End, Bucket, W, <<>>).

%% @doc Write (End-Start)+1 objects to Node. Objects keys will be
%% `Start', `Start+1' ... `End', each encoded as a 32-bit binary
%% (`<<Key:32/integer>>'). Object values are the same as their keys.
%%
%% The return value of this function is a list of errors
%% encountered. If all writes were successful, return value is an
%% empty list. Each error has the form `{N :: integer(), Error :: term()}',
%% where N is the unencoded key of the object that failed to store.
systest_write(Node, Start, End, Bucket, W, CommonValBin)
  when is_binary(CommonValBin) ->
    rt:wait_for_service(Node, riak_kv),
    {ok, C} = riak:client_connect(Node),
    F = fun(N, Acc) ->
                Obj = riak_object:new(Bucket, <<N:32/integer>>,
                                      <<N:32/integer, CommonValBin/binary>>),
                try C:put(Obj, W) of
                    ok ->
                        Acc;
                    Other ->
                        [{N, Other} | Acc]
                catch
                    What:Why ->
                        [{N, {What, Why}} | Acc]
                end
        end,
    lists:foldl(F, [], lists:seq(Start, End)).

systest_read(Node, Size) ->
    systest_read(Node, Size, 2).

systest_read(Node, Size, R) ->
    systest_read(Node, 1, Size, <<"systest">>, R).

systest_read(Node, Start, End, Bucket, R) ->
    systest_read(Node, Start, End, Bucket, R, <<>>).

systest_read(Node, Start, End, Bucket, R, CommonValBin)
  when is_binary(CommonValBin) ->
    systest_read(Node, Start, End, Bucket, R, CommonValBin, false).

%% Read and verify the values of objects written with
%% `systest_write'. The `SquashSiblings' parameter exists to
%% optionally allow handling of siblings whose value and metadata are
%% identical except for the dot. This goal is to facilitate testing
%% with DVV enabled because siblings can be created internally by Riak
%% in cases where testing with DVV disabled would not. Such cases
%% include writes that happen during handoff when a vnode forwards
%% writes, but also performs them locally or when a put coordinator
%% fails to send an acknowledgment within the timeout window and
%% another put request is issued.
systest_read(Node, Start, End, Bucket, R, CommonValBin, SquashSiblings)
  when is_binary(CommonValBin) ->
    rt:wait_for_service(Node, riak_kv),
    {ok, C} = riak:client_connect(Node),
    lists:foldl(systest_read_fold_fun(C, Bucket, R, CommonValBin, SquashSiblings),
                [],
                lists:seq(Start, End)).

systest_read_fold_fun(C, Bucket, R, CommonValBin, SquashSiblings) ->
    fun(N, Acc) ->
            GetRes = C:get(Bucket, <<N:32/integer>>, R),
            Val = object_value(GetRes, SquashSiblings),
            update_acc(value_matches(Val, N, CommonValBin), Val, N, Acc)
    end.

object_value({error, _}=Error, _) ->
    Error;
object_value({ok, Obj}, SquashSiblings) ->
    object_value(riak_object:value_count(Obj), Obj, SquashSiblings).

object_value(1, Obj, _SquashSiblings) ->
    riak_object:get_value(Obj);
object_value(_ValueCount, Obj, false) ->
    riak_object:get_value(Obj);
object_value(_ValueCount, Obj, true) ->
    lager:debug("Siblings detected for ~p:~p", [riak_object:bucket(Obj), riak_object:key(Obj)]),
    Contents = riak_object:get_contents(Obj),
    case lists:foldl(fun sibling_compare/2, {true, undefined}, Contents) of
        {true, {_, _, _, Value}} ->
            lager:debug("Siblings determined to be a single value"),
            Value;
        {false, _} ->
            {error, siblings}
    end.

sibling_compare({MetaData, Value}, {true, undefined}) ->
    Dot = case dict:find(<<"dot">>, MetaData) of
              {ok, DotVal} ->
                  DotVal;
              error ->
                  {error, no_dot}
          end,
    VTag = dict:fetch(<<"X-Riak-VTag">>, MetaData),
    LastMod = dict:fetch(<<"X-Riak-Last-Modified">>, MetaData),
    {true, {element(2, Dot), VTag, LastMod, Value}};
sibling_compare(_, {false, _}=InvalidMatch) ->
    InvalidMatch;
sibling_compare({MetaData, Value}, {true, PreviousElements}) ->
    Dot = case dict:find(<<"dot">>, MetaData) of
              {ok, DotVal} ->
                  DotVal;
              error ->
                  {error, no_dot}
          end,
    VTag = dict:fetch(<<"X-Riak-VTag">>, MetaData),
    LastMod = dict:fetch(<<"X-Riak-Last-Modified">>, MetaData),
    ComparisonElements = {element(2, Dot), VTag, LastMod, Value},
    {ComparisonElements =:= PreviousElements, ComparisonElements}.

value_matches(<<N:32/integer, CommonValBin/binary>>, N, CommonValBin) ->
    true;
value_matches(_WrongVal, _N, _CommonValBin) ->
    false.

update_acc(true, _, _, Acc) ->
    Acc;
update_acc(false, {error, _}=Val, N, Acc) ->
    [{N, Val} | Acc];
update_acc(false, Val, N, Acc) ->
    [{N, {wrong_val, Val}} | Acc].

% @doc Reads a single replica of a value. This issues a get command directly
% to the vnode handling the Nth primary partition of the object's preflist.
get_replica(Node, Bucket, Key, I, N) ->
    BKey = {Bucket, Key},
    Chash = rpc:call(Node, riak_core_util, chash_key, [BKey]),
    Pl = rpc:call(Node, riak_core_apl, get_primary_apl, [Chash, N, riak_kv]),
    {{Partition, PNode}, primary} = lists:nth(I, Pl),
    Ref = Reqid = make_ref(),
    Sender = {raw, Ref, self()},
    rpc:call(PNode, riak_kv_vnode, get,
             [{Partition, PNode}, BKey, Ref, Sender]),
    receive
        {Ref, {r, Result, _, Reqid}} ->
            Result;
        {Ref, Reply} ->
            Reply
    after
        60000 ->
            lager:error("Replica ~p get for ~p/~p timed out",
                        [I, Bucket, Key]),
            ?assert(false)
    end.

%%%===================================================================

%% @doc PBC-based version of {@link systest_write/1}
pbc_systest_write(Node, Size) ->
    pbc_systest_write(Node, Size, 2).

pbc_systest_write(Node, Size, W) ->
    pbc_systest_write(Node, 1, Size, <<"systest">>, W).

pbc_systest_write(Node, Start, End, Bucket, W) ->
    rt:wait_for_service(Node, riak_kv),
    Pid = pbc(Node),
    F = fun(N, Acc) ->
                Obj = riakc_obj:new(Bucket, <<N:32/integer>>, <<N:32/integer>>),
                try riakc_pb_socket:put(Pid, Obj, W) of
                    ok ->
                        Acc;
                    Other ->
                        [{N, Other} | Acc]
                catch
                    What:Why ->
                        [{N, {What, Why}} | Acc]
                end
        end,
    lists:foldl(F, [], lists:seq(Start, End)).

pbc_systest_read(Node, Size) ->
    pbc_systest_read(Node, Size, 2).

pbc_systest_read(Node, Size, R) ->
    pbc_systest_read(Node, 1, Size, <<"systest">>, R).

pbc_systest_read(Node, Start, End, Bucket, R) ->
    rt:wait_for_service(Node, riak_kv),
    Pid = pbc(Node),
    F = fun(N, Acc) ->
                case riakc_pb_socket:get(Pid, Bucket, <<N:32/integer>>, R) of
                    {ok, Obj} ->
                        case riakc_obj:get_value(Obj) of
                            <<N:32/integer>> ->
                                Acc;
                            WrongVal ->
                                [{N, {wrong_val, WrongVal}} | Acc]
                        end;
                    Other ->
                        [{N, Other} | Acc]
                end
        end,
    lists:foldl(F, [], lists:seq(Start, End)).

%%%===================================================================
%%% PBC & HTTPC Functions
%%%===================================================================

%% @doc get me a protobuf client process and hold the mayo!
-spec pbc(node()) -> pid().
pbc(Node) ->
    pbc(Node, [{auto_reconnect, true}]).

-spec pbc(node(), proplists:proplist()) -> pid().
pbc(Node, Options) ->
    rt:wait_for_service(Node, riak_kv),
    ConnInfo = proplists:get_value(Node, connection_info([Node])),
    {IP, PBPort} = proplists:get_value(pb, ConnInfo),
    {ok, Pid} = riakc_pb_socket:start_link(IP, PBPort, Options),
    Pid.

%% @doc does a read via the erlang protobuf client
-spec pbc_read(pid(), binary(), binary()) -> binary().
pbc_read(Pid, Bucket, Key) ->
    pbc_read(Pid, Bucket, Key, []).

-spec pbc_read(pid(), binary(), binary(), [any()]) -> binary().
pbc_read(Pid, Bucket, Key, Options) ->
    {ok, Value} = riakc_pb_socket:get(Pid, Bucket, Key, Options),
    Value.

-spec pbc_read_check(pid(), binary(), binary(), [any()]) -> boolean().
pbc_read_check(Pid, Bucket, Key, Allowed) ->
    pbc_read_check(Pid, Bucket, Key, Allowed, []).

-spec pbc_read_check(pid(), binary(), binary(), [any()], [any()]) -> boolean().
pbc_read_check(Pid, Bucket, Key, Allowed, Options) ->
    case riakc_pb_socket:get(Pid, Bucket, Key, Options) of
        {ok, _} ->
            true = lists:member(ok, Allowed);
        Other ->
            lists:member(Other, Allowed) orelse throw({failed, Other, Allowed})
    end.

%% @doc does a write via the erlang protobuf client
-spec pbc_write(pid(), binary(), binary(), binary()) -> atom().
pbc_write(Pid, Bucket, Key, Value) ->
    Object = riakc_obj:new(Bucket, Key, Value),
    riakc_pb_socket:put(Pid, Object).

%% @doc does a write via the erlang protobuf client plus content-type
-spec pbc_write(pid(), binary(), binary(), binary(), list()) -> atom().
pbc_write(Pid, Bucket, Key, Value, CT) ->
    Object = riakc_obj:new(Bucket, Key, Value, CT),
    riakc_pb_socket:put(Pid, Object).

%% @doc sets a bucket property/properties via the erlang protobuf client
-spec pbc_set_bucket_prop(pid(), binary(), [proplists:property()]) -> atom().
pbc_set_bucket_prop(Pid, Bucket, PropList) ->
    riakc_pb_socket:set_bucket(Pid, Bucket, PropList).

%% @doc Puts the contents of the given file into the given bucket using the
%% filename as a key and assuming a plain text content type.
pbc_put_file(Pid, Bucket, Key, Filename) ->
    {ok, Contents} = file:read_file(Filename),
    riakc_pb_socket:put(Pid, riakc_obj:new(Bucket, Key, Contents, "text/plain")).

%% @doc Puts all files in the given directory into the given bucket using the
%% filename as a key and assuming a plain text content type.
pbc_put_dir(Pid, Bucket, Dir) ->
    lager:info("Putting files from dir ~p into bucket ~p", [Dir, Bucket]),
    {ok, Files} = file:list_dir(Dir),
    [pbc_put_file(Pid, Bucket, list_to_binary(F), filename:join([Dir, F]))
     || F <- Files].

%% @doc True if the given keys have been really, really deleted.
%% Useful when you care about the keys not being there. Delete simply writes
%% tombstones under the given keys, so those are still seen by key folding
%% operations.
pbc_really_deleted(Pid, Bucket, Keys) ->
    StillThere =
    fun(K) ->
            Res = riakc_pb_socket:get(Pid, Bucket, K,
                                      [{r, 1},
                                      {notfound_ok, false},
                                      {basic_quorum, false},
                                      deletedvclock]),
            case Res of
                {error, notfound} ->
                    false;
                _ ->
                    %% Tombstone still around
                    true
            end
    end,
    [] == lists:filter(StillThere, Keys).

%% @doc Returns HTTPS URL information for a list of Nodes
https_url(Nodes) when is_list(Nodes) ->
    [begin
         {Host, Port} = orddict:fetch(https, Connections),
         lists:flatten(io_lib:format("https://~s:~b", [Host, Port]))
     end || {_Node, Connections} <- connection_info(Nodes)];
https_url(Node) ->
    hd(https_url([Node])).

%% @doc Returns HTTP URL information for a list of Nodes
http_url(Nodes) when is_list(Nodes) ->
    [begin
         {Host, Port} = orddict:fetch(http, Connections),
         lists:flatten(io_lib:format("http://~s:~b", [Host, Port]))
     end || {_Node, Connections} <- connection_info(Nodes)];
http_url(Node) ->
    hd(http_url([Node])).

%% @doc get me an http client.
-spec httpc(node()) -> term().
httpc(Node) ->
    rt:wait_for_service(Node, riak_kv),
    {ok, [{IP, Port}]} = get_http_conn_info(Node),
    rhc:create(IP, Port, "riak", []).

%% @doc does a read via the http erlang client.
-spec httpc_read(term(), binary(), binary()) -> binary().
httpc_read(C, Bucket, Key) ->
    {_, Value} = rhc:get(C, Bucket, Key),
    Value.

%% @doc does a write via the http erlang client.
-spec httpc_write(term(), binary(), binary(), binary()) -> atom().
httpc_write(C, Bucket, Key, Value) ->
    Object = riakc_obj:new(Bucket, Key, Value),
    rhc:put(C, Object).

%%%===================================================================
%%% Command Line Functions
%%%===================================================================

%% @doc Call 'bin/riak-admin' command on `Node' with arguments `Args'
admin(Node, Args) ->
    admin(Node, Args, []).

%% @doc Call 'bin/riak-admin' command on `Node' with arguments `Args'.
%% The third parameter is a list of options. Valid options are:
%%    * `return_exit_code' - Return the exit code along with the command output
admin(Node, Args, Options) ->
    ?HARNESS:admin(Node, Args, Options).

%% @doc Call 'bin/riak' command on `Node' with arguments `Args'
riak(Node, Args) ->
    ?HARNESS:riak(Node, Args).


%% @doc Call 'bin/riak-repl' command on `Node' with arguments `Args'
riak_repl(Node, Args) ->
    ?HARNESS:riak_repl(Node, Args).

search_cmd(Node, Args) ->
    {ok, Cwd} = file:get_cwd(),
    rpc:call(Node, riak_search_cmd, command, [[Cwd | Args]]).

%% @doc Runs `riak attach' on a specific node, and tests for the expected behavoir.
%%      Here's an example: ```
%%      rt:attach(Node, [{expect, "erlang.pipe.1 \(^D to exit\)"},
%%                       {send, "riak_core_ring_manager:get_my_ring()."},
%%                       {expect, "dict,"},
%%                       {send, [4]}]), %% 4 = Ctrl + D'''
%%      `{expect, String}' scans the output for the existance of the String.
%%         These tuples are processed in order.
%%
%%      `{send, String}' sends the string to the console.
%%         Once a send is encountered, the buffer is discarded, and the next
%%         expect will process based on the output following the sent data.
%%
attach(Node, Expected) ->
    ?HARNESS:attach(Node, Expected).

%% @doc Runs 'riak attach-direct' on a specific node
%% @see rt:attach/2
attach_direct(Node, Expected) ->
    ?HARNESS:attach_direct(Node, Expected).

%% @doc Runs `riak console' on a specific node
%% @see rt:attach/2
console(Node, Expected) ->
    ?HARNESS:console(Node, Expected).

%%%===================================================================
%%% Search
%%%===================================================================

%% doc Enable the search KV hook for the given `Bucket'.  Any `Node'
%%     in the cluster may be used as the change is propagated via the
%%     Ring.
enable_search_hook(Node, Bucket) when is_binary(Bucket) ->
    lager:info("Installing search hook for bucket ~p", [Bucket]),
    ?assertEqual(ok, rpc:call(Node, riak_search_kv_hook, install, [Bucket])).

%%%===================================================================
%%% Test harness setup, configuration, and internal utilities
%%%===================================================================

%% @doc Sets the backend of ALL nodes that could be available to riak_test.
%%      this is not limited to the nodes under test, but any node that
%%      riak_test is able to find. It then queries each available node
%%      for it's backend, and returns it if they're all equal. If different
%%      nodes have different backends, it returns a list of backends.
%%      Currently, there is no way to request multiple backends, so the
%%      list return type should be considered an error.
-spec set_backend(atom()) -> atom()|[atom()].
set_backend(Backend) ->
    set_backend(Backend, []).

-spec set_backend(atom(), [{atom(), term()}]) -> atom()|[atom()].
set_backend(bitcask, _) ->
    set_backend(riak_kv_bitcask_backend);
set_backend(eleveldb, _) ->
    set_backend(riak_kv_eleveldb_backend);
set_backend(memory, _) ->
    set_backend(riak_kv_memory_backend);
set_backend(multi, Extras) ->
    set_backend(riak_kv_multi_backend, Extras);
set_backend(Backend, _) when Backend == riak_kv_bitcask_backend; Backend == riak_kv_eleveldb_backend; Backend == riak_kv_memory_backend ->
    lager:info("rt:set_backend(~p)", [Backend]),
    update_app_config(all, [{riak_kv, [{storage_backend, Backend}]}]),
    get_backends();
set_backend(Backend, Extras) when Backend == riak_kv_multi_backend ->
    MultiConfig = proplists:get_value(multi_config, Extras, default),
    Config = make_multi_backend_config(MultiConfig),
    update_app_config(all, [{riak_kv, Config}]),
    get_backends();
set_backend(Other, _) ->
    lager:warning("rt:set_backend doesn't recognize ~p as a legit backend, using the default.", [Other]),
    get_backends().

make_multi_backend_config(default) ->
    [{storage_backend, riak_kv_multi_backend},
     {multi_backend_default, <<"eleveldb1">>},
     {multi_backend, [{<<"eleveldb1">>, riak_kv_eleveldb_backend, []},
                      {<<"memory1">>, riak_kv_memory_backend, []},
                      {<<"bitcask1">>, riak_kv_bitcask_backend, []}]}];
make_multi_backend_config(indexmix) ->
    [{storage_backend, riak_kv_multi_backend},
     {multi_backend_default, <<"eleveldb1">>},
     {multi_backend, [{<<"eleveldb1">>, riak_kv_eleveldb_backend, []},
                      {<<"memory1">>, riak_kv_memory_backend, []}]}];
make_multi_backend_config(Other) ->
    lager:warning("rt:set_multi_backend doesn't recognize ~p as legit multi-backend config, using default", [Other]),
    make_multi_backend_config(default).

get_backends() ->
    Backends = ?HARNESS:get_backends(),
    case Backends of
        [riak_kv_bitcask_backend] -> bitcask;
        [riak_kv_eleveldb_backend] -> eleveldb;
        [riak_kv_memory_backend] -> memory;
        [Other] -> Other;
        MoreThanOne -> MoreThanOne
    end.

-spec get_backend([proplists:property()]) -> atom() | error.
get_backend(AppConfigProplist) ->
    case kvc:path('riak_kv.storage_backend', AppConfigProplist) of
        [] -> error;
        Backend -> Backend
    end.

%% @doc Gets the current version under test. In the case of an upgrade test
%%      or something like that, it's the version you're upgrading to.
-spec get_version() -> binary().
get_version() ->
    ?HARNESS:get_version().

%% @doc outputs some useful information about nodes that are up
whats_up() ->
    ?HARNESS:whats_up().

-spec get_ip(node()) -> string().
get_ip(Node) ->
    ?HARNESS:get_ip(Node).

%% @doc Log a message to the console of the specified test nodes.
%%      Messages are prefixed by the string "---riak_test--- "
%%      Uses lager:info/1 'Fmt' semantics
log_to_nodes(Nodes, Fmt) ->
    log_to_nodes(Nodes, Fmt, []).

%% @doc Log a message to the console of the specified test nodes.
%%      Messages are prefixed by the string "---riak_test--- "
%%      Uses lager:info/2 'LFmt' and 'LArgs' semantics
log_to_nodes(Nodes0, LFmt, LArgs) ->
    %% This logs to a node's info level, but if riak_test is running
    %% at debug level, we want to know when we send this and what
    %% we're saying
    Nodes = lists:flatten(Nodes0),
    lager:debug("log_to_nodes: " ++ LFmt, LArgs),
    Module = lager,
    Function = log,
    Meta = [],
    Args = case LArgs of
               [] -> [info, Meta, "---riak_test--- " ++ LFmt];
               _  -> [info, Meta, "---riak_test--- " ++ LFmt, LArgs]
           end,
    [rpc:call(Node, Module, Function, Args) || Node <- lists:flatten(Nodes)].

%% @private utility function
pmap(F, L) ->
    Parent = self(),
    lists:foldl(
      fun(X, N) ->
              spawn_link(fun() ->
                            Parent ! {pmap, N, F(X)}
                    end),
              N+1
      end, 0, L),
    L2 = [receive {pmap, N, R} -> {N,R} end || _ <- L],
    {_, L3} = lists:unzip(lists:keysort(1, L2)),
    L3.

%% @private
setup_harness(Test, Args) ->
    ?HARNESS:setup_harness(Test, Args).

%% @doc Downloads any extant log files from the harness's running
%%   nodes.
get_node_logs() ->
    ?HARNESS:get_node_logs().

check_ibrowse() ->
    try sys:get_status(ibrowse) of
        {status, _Pid, {module, gen_server} ,_} -> ok
    catch
        Throws ->
            lager:error("ibrowse error ~p", [Throws]),
            lager:error("Restarting ibrowse"),
            application:stop(ibrowse),
            application:start(ibrowse)
    end.

post_result(TestResult, #rt_webhook{url=URL, headers=HookHeaders, name=Name}) ->
    lager:info("Posting result to ~s ~s", [Name, URL]),
    try ibrowse:send_req(URL,
            [{"Content-Type", "application/json"}],
            post,
            mochijson2:encode(TestResult),
            [{content_type, "application/json"}] ++ HookHeaders,
            300000) of  %% 5 minute timeout

        {ok, RC=[$2|_], Headers, _Body} ->
            {ok, RC, Headers};
        {ok, ResponseCode, Headers, Body} ->
            lager:info("Test Result did not generate the expected 2XX HTTP response code."),
            lager:debug("Post"),
            lager:debug("Response Code: ~p", [ResponseCode]),
            lager:debug("Headers: ~p", [Headers]),
            lager:debug("Body: ~p", [Body]),
            error;
        X ->
            lager:warning("Some error POSTing test result: ~p", [X]),
            error
    catch
        Class:Reason ->
            lager:error("Error reporting to ~s. ~p:~p", [Name, Class, Reason]),
            lager:error("Payload: ~p", [TestResult]),
            error
    end.

%%%===================================================================
%%% Bucket Types Functions
%%%===================================================================

%% @doc create and immediately activate a bucket type
create_and_activate_bucket_type(Node, Type, Props) ->
    ok = rpc:call(Node, riak_core_bucket_type, create, [Type, Props]),
    wait_until_bucket_type_status(Type, ready, Node),
    ok = rpc:call(Node, riak_core_bucket_type, activate, [Type]),
    wait_until_bucket_type_status(Type, active, Node).

wait_until_bucket_type_status(Type, ExpectedStatus, Nodes) when is_list(Nodes) ->
    [wait_until_bucket_type_status(Type, ExpectedStatus, Node) || Node <- Nodes];
wait_until_bucket_type_status(Type, ExpectedStatus, Node) ->
    F = fun() ->
                ActualStatus = rpc:call(Node, riak_core_bucket_type, status, [Type]),
                ExpectedStatus =:= ActualStatus
        end,
    ?assertEqual(ok, rt:wait_until(F)).

-spec bucket_type_visible([atom()], binary()|{binary(), binary()}) -> boolean().
bucket_type_visible(Nodes, Type) ->
    MaxTime = rt_config:get(rt_max_wait_time),
    IsVisible = fun erlang:is_list/1,
    {Res, NodesDown} = rpc:multicall(Nodes, riak_core_bucket_type, get, [Type], MaxTime),
    NodesDown == [] andalso lists:all(IsVisible, Res).

wait_until_bucket_type_visible(Nodes, Type) ->
    F = fun() -> bucket_type_visible(Nodes, Type) end,
    ?assertEqual(ok, rt:wait_until(F)).

-spec see_bucket_props([atom()], binary()|{binary(), binary()},
                       proplists:proplist()) -> boolean().
see_bucket_props(Nodes, Bucket, ExpectProps) ->
    MaxTime = rt_config:get(rt_max_wait_time),
    IsBad = fun({badrpc, _}) -> true;
               ({error, _}) -> true;
               (Res) when is_list(Res) -> false
            end,
    HasProps = fun(ResProps) ->
                       lists:all(fun(P) -> lists:member(P, ResProps) end,
                                 ExpectProps)
               end,
    case rpc:multicall(Nodes, riak_core_bucket, get_bucket, [Bucket], MaxTime) of
        {Res, []} ->
            % No nodes down, check no errors
            case lists:any(IsBad, Res) of
                true  ->
                    false;
                false ->
                    lists:all(HasProps, Res)
            end;
        {_, _NodesDown} ->
            false
    end.

wait_until_bucket_props(Nodes, Bucket, Props) ->
    F = fun() ->
                see_bucket_props(Nodes, Bucket, Props)
        end,
    ?assertEqual(ok, rt:wait_until(F)).


%% @doc Set up in memory log capture to check contents in a test.
setup_log_capture(Nodes) when is_list(Nodes) ->
    rt:load_modules_on_nodes([riak_test_lager_backend], Nodes),
    [?assertEqual({Node, ok},
                  {Node,
                   rpc:call(Node,
                            gen_event,
                            add_handler,
                            [lager_event,
                             riak_test_lager_backend,
                             [info, false]])}) || Node <- Nodes],
    [?assertEqual({Node, ok},
                  {Node,
                   rpc:call(Node,
                            lager,
                            set_loglevel,
                            [riak_test_lager_backend,
                             info])}) || Node <- Nodes];
setup_log_capture(Node) when not is_list(Node) ->
    setup_log_capture([Node]).


expect_in_log(Node, Pattern) ->
    CheckLogFun = fun() ->
            Logs = rpc:call(Node, riak_test_lager_backend, get_logs, []),
            lager:info("looking for pattern ~s in logs for ~p",
                       [Pattern, Node]),
            case re:run(Logs, Pattern, []) of
                {match, _} ->
                    lager:info("Found match"),
                    true;
                nomatch    ->
                    lager:info("No match"),
                    false
            end
    end,
    case rt:wait_until(CheckLogFun) of
        ok ->
            true;
        _ ->
            false
    end.

%% @doc Wait for Riak Control to start on a single node.
%%
%% Non-optimal check, because we're blocking for the gen_server to start
%% to ensure that the routes have been added by the supervisor.
%%
wait_for_control(_Vsn, Node) when is_atom(Node) ->
    lager:info("Waiting for riak_control to start on node ~p.", [Node]),

    %% Wait for the gen_server.
    rt:wait_until(Node, fun(N) ->
                case rpc:call(N,
                              riak_control_session,
                              get_version,
                              []) of
                    {ok, _} ->
                        true;
                    Error ->
                        lager:info("Error was ~p.", [Error]),
                        false
                end
        end),

    lager:info("Waiting for routes to be added to supervisor..."),

    %% Wait for routes to be added by supervisor.
    rt:wait_until(Node, fun(N) ->
                case rpc:call(N,
                              webmachine_router,
                              get_routes,
                              []) of
                    {badrpc, Error} ->
                        lager:info("Error was ~p.", [Error]),
                        false;
                    Routes ->
                        case is_control_gui_route_loaded(Routes) of
                            false ->
                                false;
                            _ ->
                                true
                        end
                end
        end).

%% @doc Is the riak_control GUI route loaded?
is_control_gui_route_loaded(Routes) ->
    lists:keymember(admin_gui, 2, Routes) orelse lists:keymember(riak_control_wm_gui, 2, Routes).

%% @doc Wait for Riak Control to start on a series of nodes.
wait_for_control(VersionedNodes) when is_list(VersionedNodes) ->
    [wait_for_control(Vsn, Node) || {Vsn, Node} <- VersionedNodes].

<<<<<<< HEAD
%% @doc Choose random in cluster, for example.
=======
-spec select_random([any()]) -> any().
>>>>>>> 758cee1f
select_random(List) ->
    Length = length(List),
    Idx = random:uniform(Length),
    lists:nth(Idx, List).

<<<<<<< HEAD
=======
%% @doc Returns a random element from a given list.
-spec random_sublist([any()], integer()) -> [any()].
random_sublist(List, N) ->
    % Properly seeding the process.
    <<A:32, B:32, C:32>> = crypto:rand_bytes(12),
    random:seed({A, B, C}),
    % Assign a random value for each element in the list.
    List1 = [{random:uniform(), E} || E <- List],
    % Sort by the random number.
    List2 = lists:sort(List1),
    % Take the first N elements.
    List3 = lists:sublist(List2, N),
    % Remove the random numbers.
    [ E || {_,E} <- List3].

>>>>>>> 758cee1f
-ifdef(TEST).

verify_product(Applications, ExpectedApplication) ->
    ?_test(begin
               meck:new(rpc, [unstick]),
               meck:expect(rpc, call, fun([], application, which_applications, []) ->
                                           Applications end),
               ?assertMatch(ExpectedApplication, product([])),
               meck:unload(rpc)
           end).

product_test_() ->
    {foreach,
     fun() -> ok end,
     [verify_product([riak_cs], riak_cs),
      verify_product([riak_repl, riak_kv, riak_cs], riak_cs),
      verify_product([riak_repl], riak_ee),
      verify_product([riak_repl, riak_kv], riak_ee),
      verify_product([riak_kv], riak),
      verify_product([kernel], unknown)]}.

-endif.<|MERGE_RESOLUTION|>--- conflicted
+++ resolved
@@ -1899,18 +1899,13 @@
 wait_for_control(VersionedNodes) when is_list(VersionedNodes) ->
     [wait_for_control(Vsn, Node) || {Vsn, Node} <- VersionedNodes].
 
-<<<<<<< HEAD
 %% @doc Choose random in cluster, for example.
-=======
 -spec select_random([any()]) -> any().
->>>>>>> 758cee1f
 select_random(List) ->
     Length = length(List),
     Idx = random:uniform(Length),
     lists:nth(Idx, List).
 
-<<<<<<< HEAD
-=======
 %% @doc Returns a random element from a given list.
 -spec random_sublist([any()], integer()) -> [any()].
 random_sublist(List, N) ->
@@ -1926,7 +1921,6 @@
     % Remove the random numbers.
     [ E || {_,E} <- List3].
 
->>>>>>> 758cee1f
 -ifdef(TEST).
 
 verify_product(Applications, ExpectedApplication) ->
