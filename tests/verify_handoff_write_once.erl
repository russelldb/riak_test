--- conflicted
+++ resolved
@@ -82,7 +82,6 @@
     %%
     lager:info("Setting up intercepts..."),
     make_intercepts_tab(RootNode),
-<<<<<<< HEAD
     % This intercept will tell the backround process (below) to send an event for each
     % vnode that is being handed off (there will be 4 such vnodes, in this test case)
     rt_intercept:add(
@@ -96,9 +95,9 @@
             {{handle_command, 3}, count_w1c_handle_command}
         ]}
     ),
-    true = rpc:call(RootNode, ets, insert, [intercepts_tab, {w1c_async_replies, 0}]),
-    true = rpc:call(RootNode, ets, insert, [intercepts_tab, {w1c_sync_replies, 0}]),
-    true = rpc:call(RootNode, ets, insert, [intercepts_tab, {w1c_put_counter, 0}]),
+    true = rt:rpc_call(RootNode, ets, insert, [intercepts_tab, {w1c_async_replies, 0}]),
+    true = rt:rpc_call(RootNode, ets, insert, [intercepts_tab, {w1c_sync_replies, 0}]),
+    true = rt:rpc_call(RootNode, ets, insert, [intercepts_tab, {w1c_put_counter, 0}]),
     %%
     %% Seed the root node with some data
     %%
@@ -125,11 +124,11 @@
     Results2 = rt:systest_read(NewNode, 1, TotalSent, ?BUCKET, 1),
     ?assertMatch([], Results2),
     lager:info("Read ~p entries.", [TotalSent]),
-    [{_, Count}] = rpc:call(RootNode, ets, lookup, [intercepts_tab, w1c_put_counter]),
+    [{_, Count}] = rt:rpc_call(RootNode, ets, lookup, [intercepts_tab, w1c_put_counter]),
     ?assertEqual(RingSize div 2, Count),
     lager:info("We handled ~p write_once puts during handoff.", [Count]),
-    [{_, W1CAsyncReplies}] = rpc:call(RootNode, ets, lookup, [intercepts_tab, w1c_async_replies]),
-    [{_, W1CSyncReplies}]  = rpc:call(RootNode, ets, lookup, [intercepts_tab, w1c_sync_replies]),
+    [{_, W1CAsyncReplies}] = rt:rpc_call(RootNode, ets, lookup, [intercepts_tab, w1c_async_replies]),
+    [{_, W1CSyncReplies}]  = rt:rpc_call(RootNode, ets, lookup, [intercepts_tab, w1c_sync_replies]),
     case AsyncWrites of
         true ->
             ?assertEqual(NTestItems + RingSize div 2, W1CAsyncReplies),
@@ -141,8 +140,8 @@
     Cluster.
 
 make_intercepts_tab(Node) ->
-    SupPid = rpc:call(Node, erlang, whereis, [sasl_safe_sup]),
-    intercepts_tab = rpc:call(Node, ets, new, [intercepts_tab, [named_table,
+    SupPid = rt:rpc_call(Node, erlang, whereis, [sasl_safe_sup]),
+    intercepts_tab = rt:rpc_call(Node, ets, new, [intercepts_tab, [named_table,
                 public, set, {heir, SupPid, {}}]]).
 
 
@@ -205,68 +204,4 @@
         K -> K
     after 60000 ->
         throw("Timed out after 60s waiting for async writes to complete.")
-    end.
-=======
-
-    %% Insert delay into handoff folding to test the efficacy of the
-    %% handoff heartbeat addition
-    [rt_intercept:add(N, {riak_core_handoff_sender,
-                          [{{visit_item, 3}, delayed_visit_item_3}]})
-     || N <- Nodes],
-
-    %% Count everytime riak_kv_vnode:handle_overload_command/3 is called with a
-    %% ts_puts tuple
-    [rt_intercept:add(N, {riak_kv_vnode,
-                          [{{handle_handoff_command, 3}, count_handoff_w1c_puts}]})
-     || N <- Nodes],
-
-    lager:info("Populating root node."),
-    %% write one object with a bucket type
-    rt:create_and_activate_bucket_type(RootNode, ?BUCKET_TYPE, [{write_once, true}]),
-    %% allow cluster metadata some time to propogate
-    rt:systest_write(RootNode, 1, NTestItems, {?BUCKET_TYPE, <<"bucket">>}, 1),
-
-    %% Test handoff on each node:
-    lager:info("Testing handoff for cluster."),
-    lists:foreach(fun(TestNode) -> test_handoff(RootNode, TestNode, NTestItems) end, TestNodes).
-
-%% See if we get the same data back from our new nodes as we put into the root node:
-test_handoff(RootNode, NewNode, NTestItems) ->
-
-    lager:info("Waiting for service on new node."),
-    rt:wait_for_service(NewNode, riak_kv),
-
-    %% Set the w1c_put counter to 0
-    true = rt:rpc_call(RootNode, ets, insert, [intercepts_tab, {w1c_put_counter, 0}]),
-
-    lager:info("Joining new node with cluster."),
-    rt:join(NewNode, RootNode),
-    ?assertEqual(ok, rt:wait_until_nodes_ready([RootNode, NewNode])),
-    spawn(fun() ->
-              rt:systest_write(RootNode, 1001, 2000, {?BUCKET_TYPE, <<"bucket">>}, 1)
-          end),
-    rt:wait_until_no_pending_changes([RootNode, NewNode]),
-
-    %% See if we get the same data back from the joined node that we added to the root node.
-    %%  Note: systest_read() returns /non-matching/ items, so getting nothing back is good:
-    lager:info("Validating data after handoff:"),
-    Results2 = rt:systest_read(NewNode, 1, NTestItems, {?BUCKET_TYPE, <<"bucket">>}, 1),
-    ?assertEqual(0, length(Results2)),
-    lager:info("Data looks ok."),
-    [{_, Count}] = rt:rpc_call(RootNode, ets, lookup, [intercepts_tab, w1c_put_counter]),
-    ?assert(Count > 0),
-    lager:info("Looking Good. We handled ~p write_once puts during handoff.", [Count]).
-
-deploy_test_nodes(N) ->
-    Config = [{riak_core, [{default_bucket_props, [{n_val, 1}]},
-                           {ring_creation_size, 8},
-                           {handoff_acksync_threshold, 20},
-                           {handoff_concurrency, 2},
-                           {handoff_receive_timeout, 2000}]}],
-    rt:deploy_nodes(N, Config).
-
-make_intercepts_tab(Node) ->
-    SupPid = rt:rpc_call(Node, erlang, whereis, [sasl_safe_sup]),
-    intercepts_tab = rt:rpc_call(Node, ets, new, [intercepts_tab, [named_table,
-                public, set, {heir, SupPid, {}}]]).
->>>>>>> 621d5f01
+    end.