--- conflicted
+++ resolved
@@ -40,16 +40,14 @@
 stddev_fun_builder(Avg) ->
     fun(X, Acc) -> Acc + (Avg-X)*(Avg-X) end.
 
-<<<<<<< HEAD
 -define(SQL_NULL, []).
 
 -define(TEMPERATURE_COL_INDEX, 4).
 -define(PRESSURE_COL_INDEX, 5).
 -define(PRECIPITATION_COL_INDEX, 6).
-=======
+
 test_name(ClusterType, Name) ->
   lists:flatten(io_lib:format("~p:~p", [atom_to_list(ClusterType), Name])).
->>>>>>> e0b2cfdf
 
 verify_aggregation(ClusterType) ->
     DDL = ts_util:get_ddl(aggregration),
@@ -86,15 +84,10 @@
        <<"COUNT(temperature)">>,
        <<"COUNT(precipitation)">>
       ],
-<<<<<<< HEAD
       [{count_non_nulls(?PRESSURE_COL_INDEX, Data),
         count_non_nulls(?TEMPERATURE_COL_INDEX, Data),
         count_non_nulls(?PRECIPITATION_COL_INDEX, Data)}]},
-    Result3 = assert("Many Counts", Expected3, Got3),
-=======
-      [{Count, Count, Count}]},
     Result3 = ts_util:assert(test_name(ClusterType, "Count Multiple Floats"), Expected3, Got3),
->>>>>>> e0b2cfdf
 
     Qry4 = "SELECT SUM(temperature) FROM " ++ Bucket ++ Where,
     Got4 = ts_util:single_query(Conn, Qry4),
@@ -166,9 +159,10 @@
              Result7,
              Result8,
              Result9,
-             Result10
-<<<<<<< HEAD
-            ]).
+             Result10]),
+
+    riakc_pb_socket:stop(Conn),
+    Cluster.
 
 results(Results) ->
     Expected = lists:duplicate(length(Results), pass),
@@ -206,10 +200,4 @@
 
 %%
 count_non_nulls(ColIndex, Rows) ->
-  length([lists:nth(ColIndex, X) || X <- Rows, lists:nth(ColIndex, X) /= ?SQL_NULL]).
-=======
-            ]),
-
-    riakc_pb_socket:stop(Conn),
-    Cluster.
->>>>>>> e0b2cfdf
+  length([lists:nth(ColIndex, X) || X <- Rows, lists:nth(ColIndex, X) /= ?SQL_NULL]).