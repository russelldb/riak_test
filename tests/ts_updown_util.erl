%% -------------------------------------------------------------------
%%
%% Copyright (c) 2016 Basho Technologies, Inc.
%%
%% This file is provided to you under the Apache License,
%% Version 2.0 (the "License"); you may not use this file
%% except in compliance with the License.  You may obtain
%% a copy of the License at
%%
%%   http://www.apache.org/licenses/LICENSE-2.0
%%
%% Unless required by applicable law or agreed to in writing,
%% software distributed under the License is distributed on an
%% "AS IS" BASIS, WITHOUT WARRANTIES OR CONDITIONS OF ANY
%% KIND, either express or implied.  See the License for the
%% specific language governing permissions and limitations
%% under the License.
%%
%% -------------------------------------------------------------------
%%
%% @doc Facilities to use in CT-enabled upgrade/downgrade tests.

-module(ts_updown_util).

-export([
         setup/1,
         maybe_shutdown_client_node/1,
         run_scenarios/2,
         run_scenario/2
        ]).

-include_lib("eunit/include/eunit.hrl").
-include("ts_updown_util.hrl").

-type versioned_cluster() :: [{node(), version()}].
%% preparations

setup(Config) ->
    lists:foldl(
      fun(Fun, Cfg) -> Fun(Cfg) end,
      Config,
      [fun setup_cluster/1,
       fun setup_client/1]).

setup_cluster(Config) ->
    %% build the starting (old = upgraded, current) cluster
    Nodes = rt:build_cluster(
              lists:duplicate(3, current)),
    Config ++
        [
         {nodes, Nodes}
        ].

setup_client(Config) ->
    %% By default, we use the client in the 'current' version for all
    %% queries.  Add `{use_previous_client, true}` to the Config arg
    %% when calling it from your_module:init_per_suite to change that
    %% to selectively use old code to connect to downgraded nodes.
    UsePreviousClient = proplists:get_value(use_previous_client, Config, false),
    PrevClientNode = maybe_setup_slave_for_previous_client(UsePreviousClient),
    Config ++
        [
         {previous_client_node, PrevClientNode}
        ].

maybe_setup_slave_for_previous_client(true) ->
    %% set up a separate, slave node for the 'previous' version
    %% client, to talk to downgraded nodes
    _ = application:start(crypto),
    Suffix = [crypto:rand_uniform($a, $z) || _ <- [x,x,x,i,x,x,x,i]],
    PrevRiakcNode = list_to_atom("alsoran_"++Suffix++"@127.0.0.1"),
    rt_client:set_up_slave_for_previous_client(PrevRiakcNode);
maybe_setup_slave_for_previous_client(_) ->
    node().

maybe_shutdown_client_node(Config) ->
    case ?CFG(previous_client_node, Config) of
        ThisNode when ThisNode == node() ->
            ok;
        SlaveNode ->
            rt_slave:stop(SlaveNode)
    end.


%% scenarios

-spec run_scenarios(config(), [#scenario{}]) -> [#failure_report{}].
run_scenarios(Config, Scenarios) ->
    Failures =
        lists:foldl(
          fun(Scenario, FF) ->
                  run_scenario(Config, Scenario) ++ FF
          end,
          [], Scenarios),

    Failures.

-spec run_scenario(config(), #scenario{})
                  -> [#failure_report{}].
run_scenario(Config,
             #scenario{table_node_vsn = TableNodeVsn,
                       query_node_vsn = QueryNodeVsn,
                       need_table_node_transition = NeedTableNodeTransition,
                       need_query_node_transition = NeedQueryNodeTransition,
                       need_pre_cluster_mixed = NeedPreClusterMixed,
                       need_post_cluster_mixed = NeedPostClusterMixed,
                       %% for these, we may have invariants in Config:
                       tests = Tests}) ->
    NodesAtVersions0 =
        [{N, rtdev:node_version(rtdev:node_id(N))} || N <- ?CFG(nodes, Config)],

    %% 1. retrieve scenario-invariant data from Config
    TestsToRun = case Tests of
                     [] -> add_timestamps(?CFG(default_tests, Config));
                     Ts -> add_timestamps(Ts)
                 end,

    ct:log("Scenario: table/query_node_vsn: ~p/~p\n"
           "          need_table_node_transition: ~p\n"
           "          need_query_node_transition: ~p\n"
           "          need_pre_cluster_mixed: ~p\n"
           "          need_post_cluster_mixed: ~p\n",
           [TableNodeVsn, QueryNodeVsn,
            NeedTableNodeTransition, NeedQueryNodeTransition,
            NeedPreClusterMixed, NeedPostClusterMixed]),

    %% 2. Pick two nodes for create table and subsequent selects
    {TableNode, NodesAtVersions1} =
        find_or_make_node_at_vsn(NodesAtVersions0, TableNodeVsn, []),
    {QueryNode, NodesAtVersions2} =
        find_or_make_node_at_vsn(NodesAtVersions1, QueryNodeVsn, [TableNode]),

    %% 3. Try to ensure cluster is (not) mixed as hinted but keep the
    %%    interesting nodes at their versions as set in step 1.
    NodesAtVersions3 =
        ensure_cluster(NodesAtVersions2, NeedPreClusterMixed, [TableNode, QueryNode]),

    %% 4. For each table in the test set create table and collect results.
    CreateResults = [make_tables(X, TableNode) || X <- TestsToRun],

    %% 5. For each table in the test insert the data and collect the results
    InsertResults = [insert_data(X, TableNode) || X <- TestsToRun],

    %% 6. possibly do a transition, on none, one of, or both create
    %%    table node and query node
    NodesAtVersions4 =
        if NeedTableNodeTransition ->
                possibly_transition_node(NodesAtVersions3, TableNode,
                                         other_version(TableNodeVsn));
           el/=se ->
                NodesAtVersions3
        end,
    NodesAtVersions5 =
        if NeedQueryNodeTransition ->
                possibly_transition_node(NodesAtVersions4, QueryNode,
                                         other_version(QueryNodeVsn));
           el/=se ->
                NodesAtVersions4
        end,

    %% 7. after transitioning the two relevant nodes, try to bring the
    %%    other nodes to satisfy the mixed/non-mixed hint
    _NodesAtVersions6 =
        ensure_cluster(NodesAtVersions5, NeedPostClusterMixed, [TableNode, QueryNode]),

    %% 8. issue the queries and collect results
    ct:log("Issuing queries at ~p", [QueryNode]),

    SelectResults = [run_selects(X, QueryNode, Config) || X <- TestsToRun],

    Results = lists:flatten(CreateResults ++ InsertResults ++ SelectResults),

    Failures = [#failure_report{cluster = NodesAtVersions2,
                                table_node = TableNode,
                                query_node = QueryNode,
                                did_transition_table_node = NeedTableNodeTransition,
                                did_transition_query_node = NeedQueryNodeTransition,
                                failing_test = Msg,
                                expected = Exp,
                                error    = Got} || #fail{message  = Msg,
                                                         expected = Exp,
                                                         got      = Got}  <- Results],

    case Failures of
        [] -> ok;
        _  -> ct:pal("Failing queries in this scenario:\n"
                     "----------------\n"
                     "~s\n", [layout_fails_for_printing(Failures)])
    end,

    Failures.


query_with_client(Query, Node, Config) ->
    Version = rtdev:node_version(rtdev:node_id(Node)),
    Client = rt:pbc(Node),
    case Version of
        current ->
            riakc_ts:query(Client, Query);
        previous ->
            rpc:call(
              ?CFG(previous_client_node, Config),
              riakc_ts, query, [Client, Query])
    end.


-spec is_cluster_mixed(versioned_cluster()) -> boolean().
is_cluster_mixed(NodesAtVersions) ->
    {_N0, V0} = hd(NodesAtVersions),
    not lists:all(fun({_N, V}) -> V == V0 end, NodesAtVersions).


-spec ensure_cluster(versioned_cluster(), boolean(), [node()])
                    -> versioned_cluster().
%% @doc Massage the cluster if necessary (and if possible) to pick two
%%      nodes of specific versions, optionally ensuring the resulting
%%      cluster is mixed or not.
ensure_cluster(NodesAtVersions0, NeedClusterMixed, ImmutableNodes) ->
    ImmutableVersions =
        [rtdev:node_version(rtdev:node_id(Node)) || Node <- ImmutableNodes],
    IsInherentlyMixed =
        (length(lists:usort(ImmutableVersions)) > 1),
    %% possibly transition some other node to fulfil cluster
    %% homogeneity condition
    NodesAtVersions1 =
        case {is_cluster_mixed(NodesAtVersions0), NeedClusterMixed} of
            {true, true} ->
                NodesAtVersions0;
            {false, false} ->
                NodesAtVersions0;
            {false, true} ->
                %% just flip an uninvolved node
                {_ThirdNode, NodesAtDiffVersions} =
                    find_or_make_node_at_vsn(
                      NodesAtVersions0, other_version(hd(ImmutableVersions)), ImmutableNodes),
                NodesAtDiffVersions;

            %% non-mixed/mixed hints can be honoured only when
            %% TableNodeVsn and QueryNodeVsn are same/not the same:
            {true, false} when not IsInherentlyMixed ->
                %% cluster is mixed even though both relevant nodes
                %% are at same version: align the rest
                ensure_single_version_cluster(
                  NodesAtVersions0, hd(ImmutableVersions), ImmutableNodes);
            {true, false} when IsInherentlyMixed ->
                %% cluster is mixed because both relevant nodes are
                %% not at same version: don't honour the hint
                ct:log("ignoring NeedClusterMixed == false hint because TableNodeVsn /= QueryNodeVsn", []),
                NodesAtVersions0
        end,
    NodesAtVersions1.


-spec find_or_make_node_at_vsn(versioned_cluster(), version(), [node()])
                              -> {node(), versioned_cluster()}.
find_or_make_node_at_vsn(NodesAtVersions0, ReqVersion, ImmutableNodes) ->
    MutableNodes =
        [{N, V} || {N, V} <- NodesAtVersions0, not lists:member(N, ImmutableNodes)],
    case hd(MutableNodes) of
        {Node, Vsn} when Vsn == ReqVersion ->
            {Node, NodesAtVersions0};
        {Node, TransitionMe} ->
            OtherVersion = other_version(TransitionMe),
            ok = transition_node(Node, OtherVersion),
            {Node, lists:keyreplace(Node, 1, NodesAtVersions0, {Node, OtherVersion})}
    end.


-spec ensure_single_version_cluster(versioned_cluster(), version(), [node()])
                                   -> versioned_cluster().
ensure_single_version_cluster(NodesAtVersions, ReqVersion, ImmutableNodes) ->
    Transitionable =
        [N || {N, V} <- NodesAtVersions,
              V /= ReqVersion, not lists:member(N, ImmutableNodes)],
    rt:pmap(fun(N) -> transition_node(N, ReqVersion) end, Transitionable),
    %% recreate NodesAtVersions
    [{N, ReqVersion} || {N, _V} <- NodesAtVersions].


-spec transition_node(node(), version()) -> ok.
transition_node(Node, Version) ->
    ct:log("transitioning node ~p to version '~p'", [Node, Version]),
    ok = rt:upgrade(Node, Version),
    ok = rt:wait_for_service(Node, riak_kv).


-spec possibly_transition_node(versioned_cluster(), node(), version())
                              -> versioned_cluster().
possibly_transition_node(NodesAtVersions, Node, ReqVsn) ->
    case lists:keyfind(Node, 1, NodesAtVersions) of
        ReqVsn ->
            NodesAtVersions;
        _TransitionMe ->
            ok = transition_node(Node, ReqVsn),
            lists:keyreplace(Node, 1, NodesAtVersions,
                             {Node, ReqVsn})
    end.


other_version(current) -> previous;
other_version(previous) -> current.


wait_until_active_table(_Client, Table, 0) ->
    ct:fail("Table ~s took too long to activate", [Table]),
    not_ok;
wait_until_active_table(Client, Table, N) ->
    case riakc_ts:query(Client, "DESCRIBE "++Table) of
        {ok, _} ->
            ok;
        _ ->
            timer:sleep(1000),
            wait_until_active_table(Client, Table, N-1)
    end.


layout_fails_for_printing(FF) ->
    lists:flatten(
      [io_lib:format(
         "  Cluster: ~p\n"
         "TableNode: ~p, transitioned? ~p\n"
         "QueryNode: ~p, transitioned? ~p\n"
         "     Test: ~p\n"
         " Expected: ~p\n"
         "      Got: ~p\n\n",
         [NodesAtVersions,
          TableNode, DidTableNodeTransition,
          QueryNode, DidQueryNodeTransition,
          FailingTest, Expected, Error])
       || #failure_report{cluster = NodesAtVersions,
                          table_node = TableNode,
                          query_node = QueryNode,
                          did_transition_table_node = DidTableNodeTransition,
                          did_transition_query_node = DidQueryNodeTransition,
                          failing_test = FailingTest,
                          expected = Expected,
                          error = Error} <- FF]).

fmt(F, A) ->
    lists:flatten(io_lib:format(F, A)).

make_tables(#test_set{create = #create{should_skip = true}}, _TableNode) ->
    pass;
<<<<<<< HEAD
make_tables(#test_set{testname  = Testname,
                      timestamp = Timestamp, 
                      create    = #create{ddl      = DDLFmt, 
=======
make_tables(#test_set{timestamp = Timestamp,
                      create    = #create{ddl      = DDLFmt,
>>>>>>> c5310392
                                          expected = Exp}}, TableNode) ->
    %% fast machines:
    timer:sleep(1),
    Table = get_table_name(Testname, Timestamp),
    DDL = fmt(DDLFmt, [Table]),
    Client1 = rt:pbc(TableNode),
    case riakc_ts:'query'(Client1, DDL) of
        Exp ->
            ok = wait_until_active_table(Client1, Table, 5),
            ct:log("Table ~p created on ~p", [Table, TableNode]),
            pass;
        {error, {_No, Error}} ->
            ct:log("Failed to create table ~p: (~s) with ~s", [Table, Error, DDL]),
            #fail{message  = make_msg("Creation of ~s failed", [Table]),
                  expected = Exp,
                  got      = Error}
    end.

insert_data(#test_set{insert = #insert{should_skip = true}}, _TableNode) ->
    pass;
<<<<<<< HEAD
insert_data(#test_set{testname  = Testname,
                      timestamp = Timestamp,
                      insert    = #insert{data     = Data, 
=======
insert_data(#test_set{timestamp = Timestamp,
                      insert    = #insert{data     = Data,
>>>>>>> c5310392
                                          expected = Exp}}, TableNode) ->
    Client1 = rt:pbc(TableNode),
    Table = get_table_name(Testname, Timestamp),
    case riakc_ts:put(Client1, Table, Data) of
        Exp ->
            ct:log("Table ~p on ~p had ~b records successfully inserted)",
                   [Table, TableNode, length(Data)]),
            pass;
        Error ->
            ct:log("Failed to insert data into ~p (~s)", [Table, Error]),
            #fail{message  = make_msg("Insert of data into ~s failed", [Table]),
                  expected = Exp,
                  got      = Error}
    end.

<<<<<<< HEAD
run_selects(#test_set{testname  = Testname,
                      timestamp = Timestamp, 
=======
run_selects(#test_set{timestamp = Timestamp,
>>>>>>> c5310392
                      selects   = Selects}, QueryNode, Config) ->
    QryNos = lists:seq(1, length(Selects)),
    Zip = lists:zip(Selects, QryNos),
    Tablename = get_table_name(Testname, Timestamp),
    lists:flatten([run_select(S, QN, Tablename, QueryNode, Config) || {S, QN} <- Zip]).

<<<<<<< HEAD
run_select(#select{should_skip = true}, _QryNo, _Tablename, _QueryNode, _Config) -> 
    pass;
run_select(#select{qry        = Q, 
                   expected   = Exp, 
                   assert_mod = Mod, 
                   assert_fun = Fun}, QryNo, Tablename, QueryNode, Config) -> 
    SelectQuery = fmt(Q, [Tablename]),
=======
run_select(#select{should_skip = true}, _QryNo, _Timestamp, _QueryNode, _Config) ->
    pass;
run_select(#select{qry = Q, expected = Exp}, QryNo, Timestamp, QueryNode, Config) ->
    Table = get_table_name(Timestamp),
    SelectQuery = fmt(Q, [Table]),
>>>>>>> c5310392
    Got = query_with_client(SelectQuery, QueryNode, Config),
    case Mod:Fun(fmt("Query #~p", [QryNo]), Exp, Got) of
        pass -> pass;
        fail -> #fail{message  = SelectQuery,
                      expected = Exp,
                      got      = Got}
    end.

add_timestamps(TestSets) ->
    [X#test_set{timestamp = make_timestamp()} || X <- TestSets].

make_timestamp() ->
    {_Mega, Sec, Milli} = os:timestamp(),
    fmt("~b~b", [Sec, Milli]).

get_table_name(Testname, Timestamp) when is_list(Testname) andalso
                                         is_list(Timestamp) ->
    Testname ++ Timestamp.

make_msg(Format, Payload) ->
    list_to_binary(fmt(Format, Payload)).<|MERGE_RESOLUTION|>--- conflicted
+++ resolved
@@ -341,14 +341,9 @@
 
 make_tables(#test_set{create = #create{should_skip = true}}, _TableNode) ->
     pass;
-<<<<<<< HEAD
 make_tables(#test_set{testname  = Testname,
                       timestamp = Timestamp, 
                       create    = #create{ddl      = DDLFmt, 
-=======
-make_tables(#test_set{timestamp = Timestamp,
-                      create    = #create{ddl      = DDLFmt,
->>>>>>> c5310392
                                           expected = Exp}}, TableNode) ->
     %% fast machines:
     timer:sleep(1),
@@ -369,14 +364,9 @@
 
 insert_data(#test_set{insert = #insert{should_skip = true}}, _TableNode) ->
     pass;
-<<<<<<< HEAD
 insert_data(#test_set{testname  = Testname,
                       timestamp = Timestamp,
                       insert    = #insert{data     = Data, 
-=======
-insert_data(#test_set{timestamp = Timestamp,
-                      insert    = #insert{data     = Data,
->>>>>>> c5310392
                                           expected = Exp}}, TableNode) ->
     Client1 = rt:pbc(TableNode),
     Table = get_table_name(Testname, Timestamp),
@@ -392,19 +382,14 @@
                   got      = Error}
     end.
 
-<<<<<<< HEAD
 run_selects(#test_set{testname  = Testname,
                       timestamp = Timestamp, 
-=======
-run_selects(#test_set{timestamp = Timestamp,
->>>>>>> c5310392
                       selects   = Selects}, QueryNode, Config) ->
     QryNos = lists:seq(1, length(Selects)),
     Zip = lists:zip(Selects, QryNos),
     Tablename = get_table_name(Testname, Timestamp),
     lists:flatten([run_select(S, QN, Tablename, QueryNode, Config) || {S, QN} <- Zip]).
 
-<<<<<<< HEAD
 run_select(#select{should_skip = true}, _QryNo, _Tablename, _QueryNode, _Config) -> 
     pass;
 run_select(#select{qry        = Q, 
@@ -412,13 +397,6 @@
                    assert_mod = Mod, 
                    assert_fun = Fun}, QryNo, Tablename, QueryNode, Config) -> 
     SelectQuery = fmt(Q, [Tablename]),
-=======
-run_select(#select{should_skip = true}, _QryNo, _Timestamp, _QueryNode, _Config) ->
-    pass;
-run_select(#select{qry = Q, expected = Exp}, QryNo, Timestamp, QueryNode, Config) ->
-    Table = get_table_name(Timestamp),
-    SelectQuery = fmt(Q, [Table]),
->>>>>>> c5310392
     Got = query_with_client(SelectQuery, QueryNode, Config),
     case Mod:Fun(fmt("Query #~p", [QryNo]), Exp, Got) of
         pass -> pass;
