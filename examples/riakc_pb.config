--- conflicted
+++ resolved
@@ -3,31 +3,20 @@
 {duration, 60}.
 {report_interval,10}.
 
-{concurrent, 6}.
+{concurrent, 10}.
 
 {driver, basho_bench_driver_riakc_pb}.
 
-<<<<<<< HEAD
-{key_generator, {pareto_int, 100000000}}.
+{key_generator, {pareto_int, 200000000}}.
 
 {value_generator, {semi_compressible, 4000, 4000}}.
-=======
-{key_generator, {int_to_bin_bigendian, {uniform_int, 10000000}}}.
-
-{value_generator, {fixed_bin, 8000}}.
->>>>>>> a5797866
 
 {riakc_pb_ips, [{127,0,0,1}]}.
 
 {riakc_pb_replies, 1}.
 
-<<<<<<< HEAD
-{operations, [{get_pb, 1}, {update_with2i, 1}, {put_unique, 1},
-                {postcodequery_http, 1}, {dobquery_http, 1}]}.
-=======
 %%% {operations, [{get, 1}]}.
-{operations, [{update, 1}]}.
->>>>>>> a5797866
+{operations, [{get, 5}, {update, 1}]}.
 
 %% Use {auto_reconnect, false} to get "old" behavior (prior to April 2013).
 %% See deps/riakc/src/riakc_pb_socket.erl for all valid socket options.
